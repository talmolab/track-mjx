<mujoco model="rat">
  <compiler angle="radian" />
  <option timestep="0.002" solver="CG" iterations="6" ls_iterations="6"></option>
  <!-- <size njmax="8000" nconmax="4000"/> -->
  <visual>
    <quality shadowsize="2048" />
    <global offwidth="3840" offheight="2160" elevation="-20" azimuth="120" />
  </visual>
  <default>
    <joint limited="true" solreflimit="0.01 1" solimplimit="0.9 0.99 0.003" armature="6e-07"
      damping="0.001" />
    <geom friction="0.7 0.005 0.0001" solref="0.005 1" />
    <site group="3" rgba="0 0 1 1" />
    <general ctrllimited="true" ctrlrange="-1 1" forcelimited="false" gainprm="0.01" />
    <tendon limited="false" />
    <default class="bone">
      <geom contype="0" conaffinity="0" group="0" rgba="0.5 0.5 0.5 1" density="1100.0" />
    </default>
    <default class="no_collision">
      <geom type="capsule" contype="0" conaffinity="0" condim="3" group="2" />
    </default>
    <default class="collision">
      <geom condim="1" group="2" />
      <default class="nonself_collision_primitive">
        <geom contype="1" conaffinity="0" type="capsule" group="2" rgba="0 0.5 0.5 1"
          density="500.0" />
        <default class="nonself_collision_primitive_paw">
          <geom condim="3" priority="1" rgba="0 0.6 0.7 1" friction="1.5 0.005 0.0001" />
        </default>
      </default>
    </default>
    <default class="collision_floor">
      <geom contype="0" conaffinity="1" condim="3" />
    </default>
    <default class="lumbar">
      <joint group="3" pos="0.003 0 -0.003" armature="1e-05" damping="0.03" />
      <general gainprm="0.15" />
      <default class="lumbar_extend">
        <joint stiffness="0.02" range="-0.5235987755982988 0.7853981633974483" />
        <tendon range="-1 1" />
        <general gainprm="0.4" />
      </default>
      <default class="lumbar_bend">
        <joint stiffness="0.03" range="-0.5235987755982988 0.5235987755982988" />
        <tendon range="-1 1" />
      </default>
      <default class="lumbar_twist">
        <joint stiffness="0.03" range="-0.5235987755982988 0.5235987755982988" />
        <tendon range="-1 1" />
      </default>
    </default>
    <default class="cervical">
      <joint group="3" pos="-0.02 0 -0.05" stiffness="1.0" armature="0.001" damping="1.0" />
      <default class="cervical_extend">
        <joint range="-0.4072434921320102 0.6108652381980153" />
        <tendon range="-1 1" />
        <general gainprm="2.5" />
      </default>
      <default class="cervical_bend">
        <joint range="-0.6108652381980153 0.6108652381980153" />
        <tendon range="-1 1" />
        <general gainprm="2.5" />
      </default>
      <default class="cervical_twist">
        <joint range="-0.6108652381980153 0.6108652381980153" />
        <tendon range="-1 1" />
        <general gainprm="2.5" />
      </default>
    </default>
    <default class="atlas">
      <joint axis="0 -1 0" stiffness="0.002" range="-0.08726646259971647 0.7853981633974483"
        damping="0.002" />
      <general gainprm="0.025" />
    </default>
    <default class="mandible">
      <joint stiffness="0.002" range="-0.296705972839036 0.2617993877991494"
        springref="-0.314159265359" damping="0.002" />
      <general gainprm="0.025" />
    </default>
    <default class="caudal">
      <joint group="3" stiffness="1e-05" damping="0.002" />
      <general gainprm="0.005" />
      <default class="caudal_extend">
        <joint range="-0.08726646259971647 0.08726646259971647" />
        <tendon range="-0.05 0.05" />
      </default>
      <default class="caudal_bend">
        <joint range="-0.08726646259971647 0.08726646259971647" />
        <tendon range="-0.2 0.2" />
      </default>
    </default>
    <default class="hip">
      <joint armature="1e-05" damping="0.02" />
      <general gainprm="0.2" />
      <default class="hip_supinate">
        <joint range="-0.6981317007977318 0.5235987755982988" />
      </default>
      <default class="hip_abduct">
        <joint range="-0.5235987755982988 1.047197551196598" />
      </default>
      <default class="hip_extend">
        <joint range="-1.570796326794897 1.047197551196598" />
        <general gainprm="0.3" />
      </default>
    </default>
    <default class="knee">
      <joint range="-1.221730476396031 1.53588974175501" damping="0.005" />
      <general gainprm="0.2" />
    </default>
    <default class="ankle">
      <joint range="-0.1396263401595464 1.396263401595464" damping="0.003" />
      <general gainprm="0.2" />
    </default>
    <default class="toe">
      <joint range="0 0.8726646259971648" damping="0.001" />
      <general gainprm="0.025" />
    </default>
    <default class="scapula">
      <joint damping="0.005" />
      <general gainprm="0.25" />
      <default class="scapula_supinate">
        <joint pos="0 0.005000000000000001 0" range="-0.0174532925199433 0.1745329251994329" />
      </default>
      <default class="scapula_abduct">
        <joint pos="0 0.005000000000000001 -0.01" range="-0.2617993877991494 0.2617993877991494" />
      </default>
      <default class="scapula_extend">
        <joint pos="0 0 0" range="-0.03490658503988659 0.03490658503988659" />
        <general gainprm="0.25" />
      </default>
    </default>
    <default class="shoulder">
      <joint range="-1.308996938995747 0.8726646259971648" damping="0.005" />
      <general gainprm="0.15" />
    </default>
    <default class="shoulder_sup">
      <joint range="-0.05235987755982989 1.134464013796314" damping="0.005" />
      <general gainprm="0.15" />
    </default>
    <default class="elbow">
      <joint range="-1.308996938995747 0.6981317007977318" damping="0.003" />
      <general gainprm="0.15" />
    </default>
    <default class="wrist">
      <joint range="-0.3490658503988659 2.094395102393195" damping="0.002" />
      <general gainprm="0.05" />
    </default>
    <default class="finger">
      <joint range="0 1.570796326794897" damping="0.002" />
      <general gainprm="0.025" />
    </default>
    <default class="sensor">
      <site group="4" />
    </default>
  </default>
  <visual>
    <quality shadowsize="2048" />
  </visual>
  <statistic meansize="0.003" />
  <asset>
    <!-- <skin name="skin" file="rodent_walker_skin.skn"/> -->
    <texture name="grid" type="2d" builtin="checker" width="512" height="512" rgb1=".1 .2 .3"
      rgb2=".2 .3 .4" />
    <material name="grid" texture="grid" texrepeat="1 1" texuniform="true" reflectance=".2" />
  </asset>
  <worldbody>
    <body name="floor">
      <geom name="floor" class="collision_floor" pos="0 0 -0.005" size="10 10 0.005"
        type="plane" material="grid" />
    </body>
    <body name="walker">
<<<<<<< HEAD
    <freejoint name="root"/>
    <body name="torso" pos="0.03099526054578288 2.058524937651458e-07 0.06508957263119967">
      <light name="tracking_light" mode="trackcom" pos="0 0 3"/>
      <camera name="close_profile" mode="trackcom" pos=".5 -.5 0.5" xyaxes="1 1 0 -1 1 2"/>
      <camera name="back" mode="trackcom" pos="-1 0 0.5" xyaxes="0 -1 0 1 0 2"/>
      <camera name="side" mode="trackcom" pos="0 -1 0.5" xyaxes="1 0 0 0 1 2"/>
      <camera name="side_alt" mode="trackcom" pos="0.5 -0.561 0.199" xyaxes="0.766 0.643 0.000 -0.162 0.192 0.968"/>
      <camera name="top" mode="trackcom" fovy="100.0" pos="0 0 1" zaxis="0 -0.2 1"/>
      <geom name="collision_torso" class="no_collision" type="ellipsoid" size="0.05 0.024 0.026" density="468.251260009" pos="-0.008200000000000001 0 0" euler="0 0.1745329251994329 0"/>
      <body name="vertebra_1" pos="-0.01917944366660853 -1.880335592758969e-07 0.01684645690649089">
        <geom name="vertebra_1_collision" class="no_collision" type="sphere" size="0.01" pos="0 0 -0.00164"/>
        <body name="vertebra_2" pos="-0.005629716335317717 2.594803588658443e-06 0.0005320922698783236">
          <geom name="vertebra_2_collision" class="no_collision" type="sphere" size="0.01" pos="0 0 -0.00164"/>
          <body name="vertebra_3" pos="-0.006517166672542409 -1.041062865360766e-05 -9.467218894820495e-05">
            <geom name="vertebra_3_collision" class="no_collision" type="sphere" size="0.01" pos="0 0 -0.00164"/>
            <body name="vertebra_4" pos="-0.006777704185187035 8.746101127162902e-06 -0.001299314772852475">
              <geom name="vertebra_4_collision" class="no_collision" type="sphere" size="0.01" pos="0 0 -0.00164"/>
              <body name="vertebra_5" pos="-0.006890066562303102 -6.204333649723221e-06 -0.002498064978782454">
                <geom name="vertebra_5_collision" class="no_collision" type="sphere" size="0.01" pos="0 0 -0.00164"/>
                <body name="vertebra_6" pos="-0.006185284434681512 5.254442128955049e-06 -0.003641122453027834">
                  <geom name="vertebra_6_collision" class="no_collision" type="sphere" size="0.01" pos="0 0 -0.00164"/>
                  <joint name="vertebra_6_twist" class="lumbar_twist" axis="1 0 0"/>
                  <body name="pelvis" pos="-0.01307140919884396 3.513221433820909e-06 -0.008120982829772532">
                    <geom name="collision_pelvis_L" class="no_collision" size="0.013 0.021 0" density="1548.57736929" pos="-0.00082 0.00656 -0.00574" euler="0 0.8726646259971648 0"/>
                    <geom name="collision_pelvis_R" class="no_collision" size="0.013 0.021 0" density="1548.57736929" pos="-0.00082 -0.00656 -0.00574" euler="0 0.8726646259971648 0"/>
                    <geom name="collision_pelvis_gut" class="no_collision" type="ellipsoid" size="0.02 0.02 0.018" density="1548.57736929" pos="0.0205 0 -0.0164" euler="0 -0.5235987755982988 0"/>
                    <site name="hip_L" size="0.0022" pos="-0.004810292416764615 0.01149125410671547 -0.009887823301127264"/>
                    <site name="hip_R" size="0.0022" pos="-0.004810292416764615 -0.01149125410671547 -0.009887823301127264"/>
                    <body name="upper_leg_L" pos="-0.004810292416764615 0.01149125410671547 -0.009887823301127264">
                      <joint name="hip_L_supinate" class="hip_supinate" axis="-0 -0 1"/>
                      <joint name="hip_L_abduct" class="hip_abduct" axis="1 -0 -0"/>
                      <joint name="hip_L_extend" class="hip_extend" axis="0 1 0"/>
                      <site name="knee_L" type="cylinder" size="0.0006000000000000001 0.004" pos="0.01542264534586861 0.01747899805865108 -0.02570440890978101" zaxis="0 1 0"/>
                      <geom name="upper_leg_L0_collision" class="no_collision" size="0.008742403002230982 0.01748480600446196" density="1561.75550556" pos="0.008602524554195285 0.01075315569274411 -0.01290378683129293" euler="0.6108652381980153 -0.6981317007977318 0"/>
                      <body name="lower_leg_L" pos="0.01542264534586861 0.01747899805865108 -0.02570440890978101">
                        <joint name="knee_L" class="knee" axis="0.5 -1 0"/>
                        <site name="ankle_L" type="cylinder" size="0.0006000000000000001 0.0026" pos="-0.03230154033783406 -0.004727054683585472 -0.02205958852339887" zaxis="0 1 0"/>
                        <body name="foot_L" pos="-0.03230154033783406 -0.004727054683585472 -0.02205958852339887">
                          <joint name="ankle_L" class="ankle" axis="-0.3 1 0"/>
                          <geom name="foot_L_collision" class="nonself_collision_primitive_paw" size="0.003210712207833968 0.01238417565878816" density="2041.15978228" pos="0.008274464032760684 0.002256672008934731 -0.002256672008934731" euler="1.570796326794897 -1.221730476396031 0"/>
                          <site name="toe_L" type="cylinder" size="0.0006000000000000001 0.005000000000000001" pos="0.02109994311367263 0.007614327297542731 -0.002752166493087734" zaxis="0 1 0"/>
                          <body name="toe_L" pos="0.02109994311367263 0.007614327297542731 -0.002752166493087734">
                            <joint name="toe_L" class="toe" axis="0 1 0"/>
                            <geom name="toe_L0_collision" class="nonself_collision_primitive_paw" size="0.002383208424149982 0.007253243030021683" pos="0.008496656120882544 -0.0008496656120882542 0" euler="1.570796326794897 -1.221730476396031 0"/>
                            <geom name="toe_L1_collision" class="nonself_collision_primitive_paw" size="0.002383208424149982 0.007771331817880374" pos="0.008071823314838416 0.002548996836264763 0" euler="1.570796326794897 -1.221730476396031 0"/>
                            <geom name="toe_L2_collision" class="nonself_collision_primitive_paw" size="0.002383208424149982 0.007253243030021683" pos="0.006797324896706034 0.005522826478573654 0" euler="1.570796326794897 -1.221730476396031 0"/>
                            <site name="sole_L" class="sensor" type="box" size="0.006 0.004 0.002" pos="0.008200000000000001 0.00246 -0.00164" euler="0 0 0.3490658503988659"/>
                            <!-- <site name="sole_L" class="sensor" type="box" size="0.010 0.006 0.002" pos="0.008200000000000001 0.00246 -0.00164" euler="0 0 0.3490658503988659"/> -->
=======
      <freejoint name="root" />
      <body name="torso" pos="0.03099526054578288 2.058524937651458e-07 0.06508957263119967">
        <light name="tracking_light" mode="trackcom" pos="0 0 3" />
        <camera name="close_profile" mode="trackcom" pos=".5 -.5 0.5" xyaxes="1 1 0 -1 1 2" />
        <camera name="back" mode="trackcom" pos="-1 0 0.5" xyaxes="0 -1 0 1 0 2" />
        <camera name="side" mode="trackcom" pos="0 -1 0.5" xyaxes="1 0 0 0 1 2" />
        <camera name="side_alt" mode="trackcom" pos="0.5 -0.561 0.199"
          xyaxes="0.766 0.643 0.000 -0.162 0.192 0.968" />
        <camera name="top" mode="trackcom" fovy="100.0" pos="0 0 1" zaxis="0 -0.2 1" />
        <geom name="collision_torso" class="no_collision" type="ellipsoid" size="0.05 0.024 0.026"
          density="468.251260009" pos="-0.008200000000000001 0 0" euler="0 0.1745329251994329 0" />
        <body name="vertebra_1"
          pos="-0.01917944366660853 -1.880335592758969e-07 0.01684645690649089">
          <geom name="vertebra_1_collision" class="no_collision" type="sphere" size="0.01"
            pos="0 0 -0.00164" />
          <body name="vertebra_2"
            pos="-0.005629716335317717 2.594803588658443e-06 0.0005320922698783236">
            <geom name="vertebra_2_collision" class="no_collision" type="sphere" size="0.01"
              pos="0 0 -0.00164" />
            <body name="vertebra_3"
              pos="-0.006517166672542409 -1.041062865360766e-05 -9.467218894820495e-05">
              <geom name="vertebra_3_collision" class="no_collision" type="sphere" size="0.01"
                pos="0 0 -0.00164" />
              <body name="vertebra_4"
                pos="-0.006777704185187035 8.746101127162902e-06 -0.001299314772852475">
                <geom name="vertebra_4_collision" class="no_collision" type="sphere" size="0.01"
                  pos="0 0 -0.00164" />
                <body name="vertebra_5"
                  pos="-0.006890066562303102 -6.204333649723221e-06 -0.002498064978782454">
                  <geom name="vertebra_5_collision" class="no_collision" type="sphere" size="0.01"
                    pos="0 0 -0.00164" />
                  <body name="vertebra_6"
                    pos="-0.006185284434681512 5.254442128955049e-06 -0.003641122453027834">
                    <geom name="vertebra_6_collision" class="no_collision" type="sphere" size="0.01"
                      pos="0 0 -0.00164" />
                    <joint name="vertebra_6_twist" class="lumbar_twist" axis="1 0 0" />
                    <body name="pelvis"
                      pos="-0.01307140919884396 3.513221433820909e-06 -0.008120982829772532">
                      <geom name="collision_pelvis_L" class="no_collision" size="0.013 0.021 0"
                        density="1548.57736929" pos="-0.00082 0.00656 -0.00574"
                        euler="0 0.8726646259971648 0" />
                      <geom name="collision_pelvis_R" class="no_collision" size="0.013 0.021 0"
                        density="1548.57736929" pos="-0.00082 -0.00656 -0.00574"
                        euler="0 0.8726646259971648 0" />
                      <geom name="collision_pelvis_gut" class="no_collision" type="ellipsoid"
                        size="0.02 0.02 0.018" density="1548.57736929" pos="0.0205 0 -0.0164"
                        euler="0 -0.5235987755982988 0" />
                      <site name="hip_L" size="0.0022"
                        pos="-0.004810292416764615 0.01149125410671547 -0.009887823301127264" />
                      <site name="hip_R" size="0.0022"
                        pos="-0.004810292416764615 -0.01149125410671547 -0.009887823301127264" />
                      <body name="upper_leg_L"
                        pos="-0.004810292416764615 0.01149125410671547 -0.009887823301127264">
                        <joint name="hip_L_supinate" class="hip_supinate" axis="-0 -0 1" />
                        <joint name="hip_L_abduct" class="hip_abduct" axis="1 -0 -0" />
                        <joint name="hip_L_extend" class="hip_extend" axis="0 1 0" />
                        <site name="knee_L" type="cylinder" size="0.0006000000000000001 0.004"
                          pos="0.01542264534586861 0.01747899805865108 -0.02570440890978101"
                          zaxis="0 1 0" />
                        <geom name="upper_leg_L0_collision" class="no_collision"
                          size="0.008742403002230982 0.01748480600446196" density="1561.75550556"
                          pos="0.008602524554195285 0.01075315569274411 -0.01290378683129293"
                          euler="0.6108652381980153 -0.6981317007977318 0" />
                        <body name="lower_leg_L"
                          pos="0.01542264534586861 0.01747899805865108 -0.02570440890978101">
                          <joint name="knee_L" class="knee" axis="0.5 -1 0" />
                          <site name="ankle_L" type="cylinder" size="0.0006000000000000001 0.0026"
                            pos="-0.03230154033783406 -0.004727054683585472 -0.02205958852339887"
                            zaxis="0 1 0" />
                          <body name="foot_L"
                            pos="-0.03230154033783406 -0.004727054683585472 -0.02205958852339887">
                            <joint name="ankle_L" class="ankle" axis="-0.3 1 0" />
                            <geom name="foot_L_collision" class="nonself_collision_primitive_paw"
                              size="0.003210712207833968 0.01238417565878816"
                              density="2041.15978228"
                              pos="0.008274464032760684 0.002256672008934731 -0.002256672008934731"
                              euler="1.570796326794897 -1.221730476396031 0" />
                            <site name="toe_L" type="cylinder"
                              size="0.0006000000000000001 0.005000000000000001"
                              pos="0.02109994311367263 0.007614327297542731 -0.002752166493087734"
                              zaxis="0 1 0" />
                            <body name="toe_L"
                              pos="0.02109994311367263 0.007614327297542731 -0.002752166493087734">
                              <joint name="toe_L" class="toe" axis="0 1 0" />
                              <geom name="toe_L0_collision" class="nonself_collision_primitive_paw"
                                size="0.002383208424149982 0.007253243030021683"
                                pos="0.008496656120882544 -0.0008496656120882542 0"
                                euler="1.570796326794897 -1.221730476396031 0" />
                              <geom name="toe_L1_collision" class="nonself_collision_primitive_paw"
                                size="0.002383208424149982 0.007771331817880374"
                                pos="0.008071823314838416 0.002548996836264763 0"
                                euler="1.570796326794897 -1.221730476396031 0" />
                              <geom name="toe_L2_collision" class="nonself_collision_primitive_paw"
                                size="0.002383208424149982 0.007253243030021683"
                                pos="0.006797324896706034 0.005522826478573654 0"
                                euler="1.570796326794897 -1.221730476396031 0" />
                              <site name="sole_L" class="sensor" type="box" size="0.006 0.004 0.002"
                                pos="0.008200000000000001 0.00246 -0.00164"
                                euler="0 0 0.3490658503988659" />
                            </body>
>>>>>>> 70b53ca4
                          </body>
                          <geom name="lower_leg_L_collision" class="no_collision"
                            size="0.006556802251673236 0.01923328660490816" density="1302.86687267"
                            pos="-0.01226339046929431 0.0001224792426221771 -0.01071813365303941"
                            quat="0.5843939876140521 0.278581552273902 0.3900453953818352 0.6547828460754284" />
                        </body>
                      </body>
<<<<<<< HEAD
                    </body>
                    <body name="upper_leg_R" pos="-0.004810292416764615 -0.01149125410671547 -0.009887823301127264">
                      <joint name="hip_R_supinate" class="hip_supinate" axis="0 0 -1"/>
                      <joint name="hip_R_abduct" class="hip_abduct" axis="-1 0 0"/>
                      <joint name="hip_R_extend" class="hip_extend" axis="0 1 0"/>
                      <site name="knee_R" type="cylinder" size="0.0006000000000000001 0.004" pos="0.01542264534586861 -0.01747899805865108 -0.02570440890978101" zaxis="0 1 0"/>
                      <geom name="upper_leg_R0_collision" class="no_collision" size="0.008742403002230982 0.01748480600446196" density="1561.75550556" pos="0.008602524554195285 -0.01075315569274411 -0.01290378683129293" euler="-0.6108652381980153 -0.6981317007977318 0"/>
                      <body name="lower_leg_R" pos="0.01542264534586861 -0.01747899805865108 -0.02570440890978101">
                        <joint name="knee_R" class="knee" axis="-0.5 -1 0"/>
                        <site name="ankle_R" type="cylinder" size="0.0006000000000000001 0.0026" pos="-0.03230154033783406 0.004727054683585472 -0.02205958852339887" zaxis="0 1 0"/>
                        <body name="foot_R" pos="-0.03230154033783406 0.004727054683585472 -0.02205958852339887">
                          <joint name="ankle_R" class="ankle" axis="0.3 1 0"/>
                          <geom name="foot_R_collision" class="nonself_collision_primitive_paw" size="0.003210712207833968 0.01238417565878816" density="2041.15978228" pos="0.008274464032760684 -0.002256672008934731 -0.002256672008934731" euler="1.570796326794897 1.221730476396031 0"/>
                          <site name="toe_R" type="cylinder" size="0.0006000000000000001 0.005000000000000001" pos="0.02109994311367263 -0.007614327297542731 -0.002752166493087734" zaxis="0 1 0"/>
                          <body name="toe_R" pos="0.02109994311367263 -0.007614327297542731 -0.002752166493087734">
                            <joint name="toe_R" class="toe" axis="0 1 0"/>
                            <geom name="toe_R0_collision" class="nonself_collision_primitive_paw" size="0.002383208424149982 0.007253243030021683" pos="0.008496656120882544 0.0008496656120882542 0" euler="1.570796326794897 1.221730476396031 0"/>
                            <geom name="toe_R1_collision" class="nonself_collision_primitive_paw" size="0.002383208424149982 0.007771331817880374" pos="0.008071823314838416 -0.002548996836264763 0" euler="1.570796326794897 1.221730476396031 0"/>
                            <geom name="toe_R2_collision" class="nonself_collision_primitive_paw" size="0.002383208424149982 0.007253243030021683" pos="0.006797324896706034 -0.005522826478573654 0" euler="1.570796326794897 1.221730476396031 0"/>
                            <site name="sole_R" class="sensor" type="box" size="0.006 0.004 0.002" pos="0.008200000000000001 -0.00246 -0.00164" euler="0 0 -0.3490658503988659"/>
                            <!-- <site name="sole_R" class="sensor" type="box" size="0.010 0.006 0.002" pos="0.008200000000000001 -0.00246 -0.00164" euler="0 0 -0.3490658503988659"/> -->
=======
                      <body name="upper_leg_R"
                        pos="-0.004810292416764615 -0.01149125410671547 -0.009887823301127264">
                        <joint name="hip_R_supinate" class="hip_supinate" axis="0 0 -1" />
                        <joint name="hip_R_abduct" class="hip_abduct" axis="-1 0 0" />
                        <joint name="hip_R_extend" class="hip_extend" axis="0 1 0" />
                        <site name="knee_R" type="cylinder" size="0.0006000000000000001 0.004"
                          pos="0.01542264534586861 -0.01747899805865108 -0.02570440890978101"
                          zaxis="0 1 0" />
                        <geom name="upper_leg_R0_collision" class="no_collision"
                          size="0.008742403002230982 0.01748480600446196" density="1561.75550556"
                          pos="0.008602524554195285 -0.01075315569274411 -0.01290378683129293"
                          euler="-0.6108652381980153 -0.6981317007977318 0" />
                        <body name="lower_leg_R"
                          pos="0.01542264534586861 -0.01747899805865108 -0.02570440890978101">
                          <joint name="knee_R" class="knee" axis="-0.5 -1 0" />
                          <site name="ankle_R" type="cylinder" size="0.0006000000000000001 0.0026"
                            pos="-0.03230154033783406 0.004727054683585472 -0.02205958852339887"
                            zaxis="0 1 0" />
                          <body name="foot_R"
                            pos="-0.03230154033783406 0.004727054683585472 -0.02205958852339887">
                            <joint name="ankle_R" class="ankle" axis="0.3 1 0" />
                            <geom name="foot_R_collision" class="nonself_collision_primitive_paw"
                              size="0.003210712207833968 0.01238417565878816"
                              density="2041.15978228"
                              pos="0.008274464032760684 -0.002256672008934731 -0.002256672008934731"
                              euler="1.570796326794897 1.221730476396031 0" />
                            <site name="toe_R" type="cylinder"
                              size="0.0006000000000000001 0.005000000000000001"
                              pos="0.02109994311367263 -0.007614327297542731 -0.002752166493087734"
                              zaxis="0 1 0" />
                            <body name="toe_R"
                              pos="0.02109994311367263 -0.007614327297542731 -0.002752166493087734">
                              <joint name="toe_R" class="toe" axis="0 1 0" />
                              <geom name="toe_R0_collision" class="nonself_collision_primitive_paw"
                                size="0.002383208424149982 0.007253243030021683"
                                pos="0.008496656120882544 0.0008496656120882542 0"
                                euler="1.570796326794897 1.221730476396031 0" />
                              <geom name="toe_R1_collision" class="nonself_collision_primitive_paw"
                                size="0.002383208424149982 0.007771331817880374"
                                pos="0.008071823314838416 -0.002548996836264763 0"
                                euler="1.570796326794897 1.221730476396031 0" />
                              <geom name="toe_R2_collision" class="nonself_collision_primitive_paw"
                                size="0.002383208424149982 0.007253243030021683"
                                pos="0.006797324896706034 -0.005522826478573654 0"
                                euler="1.570796326794897 1.221730476396031 0" />
                              <site name="sole_R" class="sensor" type="box" size="0.006 0.004 0.002"
                                pos="0.008200000000000001 -0.00246 -0.00164"
                                euler="0 0 -0.3490658503988659" />
                            </body>
>>>>>>> 70b53ca4
                          </body>
                          <geom name="lower_leg_R_collision" class="no_collision"
                            size="0.006556802251673236 0.01923328660490816" density="1302.86687267"
                            pos="-0.01202896613332032 -0.0001615786954038913 -0.0105741369075766"
                            quat="0.6564315036111004 0.3901417719765998 0.2779576926818845 0.5827749135856758" />
                        </body>
                      </body>
                      <body name="vertebra_C1" pos="-0.01578991172983967 0 -0.01188162292618369">
                        <body name="vertebra_C2" pos="-0.003877053782139318 0 -0.004226431204517265">
                          <body name="vertebra_C3"
                            pos="-0.003424026812590301 0 -0.004263077436113009">
                            <body name="vertebra_C4"
                              pos="-0.003271874666658243 0 -0.004416838152219076">
                              <body name="vertebra_C5"
                                pos="-0.003175974271018995 0 -0.004569340859213865">
                                <body name="vertebra_C6"
                                  pos="-0.003119193850481998 0 -0.004901355281343103">
                                  <body name="vertebra_C7"
                                    pos="-0.003215811269353427 0 -0.005644371131998142">
                                    <body name="vertebra_C8"
                                      pos="-0.003445853504479746 0 -0.005518181272185016">
                                      <body name="vertebra_C9"
                                        pos="-0.00428517277518055 0 -0.005115018280065306">
                                        <body name="vertebra_C10"
                                          pos="-0.004861545164642819 0 -0.004562186342662474">
                                          <body name="vertebra_C11"
                                            pos="-0.005374786984897312 0 -0.004364207168994159">
                                            <body name="vertebra_C12"
                                              pos="-0.006134478460615445 0 -0.003841502801916079">
                                              <body name="vertebra_C13"
                                                pos="-0.00689742745021331 0 -0.002592428185172008">
                                                <body name="vertebra_C14"
                                                  pos="-0.006825037737343853 0 -0.0009088998932926352">
                                                  <body name="vertebra_C15"
                                                    pos="-0.006526211069134326 0 -0.0003153309968866059">
                                                    <body name="vertebra_C16"
                                                      pos="-0.006693909447912509 0 -0.0001384885270556547">
                                                      <body name="vertebra_C17"
                                                        pos="-0.006485426246850028 0 -1.670467139216664e-05">
                                                        <body name="vertebra_C18"
                                                          pos="-0.006207432181797656 0 1.825573131422967e-10">
                                                          <body name="vertebra_C19"
                                                            pos="-0.006204259597825435 0 -8.201902227376357e-10">
                                                            <body name="vertebra_C20"
                                                              pos="-0.006228376819942582 0 2.516520472814411e-06">
                                                              <body name="vertebra_C21"
                                                                pos="-0.006117653417468877 0 -0.0001096641718318435">
                                                                <body name="vertebra_C22"
                                                                  pos="-0.006508107849533902 0 -1.311987483649039e-05">
                                                                  <body name="vertebra_C23"
                                                                    pos="-0.006390755412623964 0 1.751401410207947e-09">
                                                                    <body name="vertebra_C24"
                                                                      pos="-0.006180715195251588 0 -1.247135173292058e-09">
                                                                      <body name="vertebra_C25"
                                                                        pos="-0.005968198951736014 0 1.379492349778272e-10">
                                                                        <body name="vertebra_C26"
                                                                          pos="-0.005628676580141834 0 -1.365630198950016e-09">
                                                                          <body name="vertebra_C27"
                                                                            pos="-0.005193120282271783 0 1.395692942078239e-09">
                                                                            <body
                                                                              name="vertebra_C28"
                                                                              pos="-0.005036239104451245 0 5.073982356059771e-07">
                                                                              <body
                                                                                name="vertebra_C29"
                                                                                pos="-0.004773896837169728 0 -6.205554570421282e-11">
                                                                                <body
                                                                                  name="vertebra_C30"
                                                                                  pos="-0.00400535162294913 0 -4.197183187153738e-07">
                                                                                  <geom
                                                                                    name="vertebra_C30_collision"
                                                                                    class="no_collision"
                                                                                    size="0.001297856215387583 0.00616252573672682 0.003456539940088987"
                                                                                    density="507.157357703"
                                                                                    pos="-3.413935800722356e-17 0 0"
                                                                                    quat="0 0.7071067811865475 0 0.7071067811865476" />
                                                                                </body>
                                                                                <joint
                                                                                  name="vertebra_C29_bend"
                                                                                  class="caudal_bend"
                                                                                  pos="0.00374077633023262 0 4.862608565869494e-11"
                                                                                  axis="1.299892892972596e-08 0 -0.9999999999999999"
                                                                                  range="-0.2617993877991494 0.2617993877991494" />
                                                                                <geom
                                                                                  name="vertebra_C29_collision"
                                                                                  class="no_collision"
                                                                                  size="0.001296832459047437 0.005963775183772668 0.002618767786771059"
                                                                                  density="507.157357703"
                                                                                  pos="2.275957200481571e-17 0 0"
                                                                                  quat="0 0.7071067811865475 0 0.7071067811865476" />
                                                                              </body>
                                                                              <geom
                                                                                name="vertebra_C28_collision"
                                                                                class="no_collision"
                                                                                size="0.001296832342632115 0.005764920220826752 0.002877779770642519"
                                                                                density="507.157357703"
                                                                                pos="-2.275957200481571e-17 0 0"
                                                                                quat="0 0.7071067811865475 0 0.7071067811865476" />
                                                                            </body>
                                                                            <joint
                                                                              name="vertebra_C27_extend"
                                                                              class="caudal_extend"
                                                                              pos="0.003853817004710296 0 -1.035744388955742e-09"
                                                                              axis="0 0.9999999999999999 0"
                                                                              range="-0.2617993877991494 0.2617993877991494" />
                                                                            <geom
                                                                              name="vertebra_C27_collision"
                                                                              class="no_collision"
                                                                              size="0.001379601657390594 0.005566182837355882 0.003061448689550161"
                                                                              density="507.157357703"
                                                                              pos="-2.275957200481571e-17 -5.689893001203927e-18 0"
                                                                              quat="0 0.7071067811865475 0 0.7071067811865476" />
                                                                          </body>
                                                                          <geom
                                                                            name="vertebra_C26_collision"
                                                                            class="no_collision"
                                                                            size="0.001379605033434927 0.005367331657907926 0.003061428898945451"
                                                                            density="507.157357703"
                                                                            pos="0 0 0"
                                                                            quat="0 0.7071067811865475 0 0.7071067811865476" />
                                                                        </body>
                                                                        <joint
                                                                          name="vertebra_C25_bend"
                                                                          class="caudal_bend"
                                                                          pos="0.003596235066652297 0 -8.31235487048931e-11"
                                                                          axis="-2.311404765380703e-08 0 -0.9999999999999998"
                                                                          range="-0.2617993877991494 0.2617993877991494" />
                                                                        <geom
                                                                          name="vertebra_C25_collision"
                                                                          class="no_collision"
                                                                          size="0.001379601657390594 0.005168589268578216 0.003478922415524721"
                                                                          density="507.157357703"
                                                                          pos="2.275957200481571e-17 5.689893001203927e-18 0"
                                                                          quat="0 0.7071067811865475 0 0.7071067811865476" />
                                                                      </body>
                                                                      <geom
                                                                        name="vertebra_C24_collision"
                                                                        class="no_collision"
                                                                        size="0.00137960200663656 0.004969772635377012 0.003478918690234423"
                                                                        density="507.157357703"
                                                                        pos="0 5.689893001203927e-18 0"
                                                                        quat="0 0.7071067811865475 0 0.7071067811865476" />
                                                                    </body>
                                                                    <joint
                                                                      name="vertebra_C23_extend"
                                                                      class="caudal_extend"
                                                                      pos="0.003596219234168395 0 -9.855522597059318e-10"
                                                                      axis="0 1 0"
                                                                      range="-0.2617993877991494 0.2617993877991494" />
                                                                    <geom
                                                                      name="vertebra_C23_collision"
                                                                      class="no_collision"
                                                                      size="0.001379598979838192 0.004770975443534553 0.00374077633023262"
                                                                      density="507.157357703"
                                                                      pos="0 0 0"
                                                                      quat="0 0.7071067811865475 0 0.7071067811865476" />
                                                                  </body>
                                                                  <geom
                                                                    name="vertebra_C22_collision"
                                                                    class="no_collision"
                                                                    size="0.0013796032872051 0.004572178106172942 0.003740778425708413"
                                                                    density="507.157357703"
                                                                    pos="2.275957200481571e-17 0 0"
                                                                    quat="0 0.7071067811865475 0 0.7071067811865476" />
                                                                </body>
                                                                <joint name="vertebra_C21_bend"
                                                                  class="caudal_bend"
                                                                  pos="0.003863156863235094 0 6.925039212804248e-05"
                                                                  axis="0.01792297618959377 0 -0.9998393705613454"
                                                                  range="-0.2617993877991494 0.2617993877991494" />
                                                                <geom name="vertebra_C21_collision"
                                                                  class="no_collision"
                                                                  size="0.00153051526285708 0.004972128779627383 0.003853817004710436"
                                                                  density="507.157357703"
                                                                  pos="-2.275957200481571e-17 0 0"
                                                                  quat="0 0.7071067811865475 0 0.7071067811865476" />
                                                              </body>
                                                              <geom name="vertebra_C20_collision"
                                                                class="no_collision"
                                                                size="0.001498286379501224 0.005176536360522732 0.003596158232539892"
                                                                density="507.157357703"
                                                                pos="0 2.844946500601963e-18 0"
                                                                quat="0 0.7071067811865475 0 0.7071067811865476" />
                                                            </body>
                                                            <joint name="vertebra_C19_extend"
                                                              class="caudal_extend"
                                                              pos="0.00427856529131528 0 5.656174381406233e-10"
                                                              axis="-0 1 0"
                                                              range="-0.2617993877991494 0.2617993877991494" />
                                                            <geom name="vertebra_C19_collision"
                                                              class="no_collision"
                                                              size="0.00163395400159061 0.005171378143131733 0.003596235066652298"
                                                              density="507.157357703" pos="0 0 0"
                                                              quat="0 0.7071067811865475 0 0.7071067811865476" />
                                                          </body>
                                                          <geom name="vertebra_C18_collision"
                                                            class="no_collision"
                                                            size="0.001633956097066402 0.004912774951662868 0.003596230177208781"
                                                            density="507.157357703"
                                                            pos="-4.551914400963142e-17 3.556183125752454e-19 0"
                                                            quat="0 0.7071067811865475 0 0.7071067811865476" />
                                                        </body>
                                                        <joint name="vertebra_C17_bend"
                                                          class="caudal_bend"
                                                          pos="0.004279410240846748 0 1.102258187892252e-05"
                                                          axis="0.002575715973669538 0 -0.9999966828381097"
                                                          range="-0.2617993877991494 0.2617993877991494" />
                                                        <geom name="vertebra_C17_collision"
                                                          class="no_collision"
                                                          size="0.001633955631405115 0.004654210468288511 0.00359621923416853"
                                                          density="507.157357703"
                                                          pos="4.551914400963142e-17 3.556183125752454e-19 0"
                                                          quat="0 0.7071067811865475 0 0.7071067811865476" />
                                                      </body>
                                                      <geom name="vertebra_C16_collision"
                                                        class="no_collision"
                                                        size="0.00187811441719532 0.004395640251459554 0.003866892773658037"
                                                        density="507.157357703"
                                                        pos="4.551914400963142e-17 0 0"
                                                        quat="0 0.7071067811865475 0 0.7071067811865476" />
                                                    </body>
                                                    <joint name="vertebra_C15_extend"
                                                      class="caudal_extend"
                                                      pos="0.003932832330984124 0 0.0001900251043645143"
                                                      axis="-0 0.9999999999999999 0"
                                                      range="-0.2617993877991494 0.2617993877991494" />
                                                    <geom name="vertebra_C15_collision"
                                                      class="no_collision"
                                                      size="0.001845342689193785 0.004137067589908838 0.003863777499645948"
                                                      density="507.157357703"
                                                      pos="0 -2.844946500601963e-18 0"
                                                      quat="-3.048411496515643e-15 0.6991848455046811 3.117107305228081e-15 0.7149409428873096" />
                                                  </body>
                                                  <geom name="vertebra_C14_collision"
                                                    class="no_collision"
                                                    size="0.00184506073128432 0.003878506540786475 0.003863667836412787"
                                                    density="507.157357703"
                                                    pos="-4.551914400963142e-17 -4.267419750902945e-18 0"
                                                    quat="0 0.6866112770928985 0 0.7270247273434782" />
                                                </body>
                                                <joint name="vertebra_C13_bend" class="caudal_bend"
                                                  pos="0.003512235031584721 0 0.001320088852626807"
                                                  axis="0.3518244833508478 0 -0.9360659874789323"
                                                  range="-0.2617993877991494 0.2617993877991494" />
                                                <geom name="vertebra_C13_collision"
                                                  class="no_collision"
                                                  size="0.002090706257149577 0.003959977824706584 0.004278565291315317"
                                                  density="507.157357703"
                                                  pos="-1.137978600240785e-17 0 1.778091562876227e-19"
                                                  quat="1.892164903646171e-16 0.6293932092262298 -2.336181429597261e-16 0.7770869888113604" />
                                              </body>
                                              <geom name="vertebra_C12_collision"
                                                class="no_collision"
                                                size="0.002433547750115395 0.004146181046962738 0.004279083106666803"
                                                density="507.157357703" pos="0 0 0"
                                                quat="1.235560731911126e-17 0.5080793265726891 -7.288463628123299e-18 0.8613102796956755" />
                                            </body>
                                            <joint name="vertebra_C11_extend" class="caudal_extend"
                                              pos="0.002737042072842745 0 0.002222417124567619"
                                              axis="-0 0.9999999999999998 0"
                                              range="-0.2617993877991494 0.2617993877991494" />
                                            <geom name="vertebra_C11_collision" class="no_collision"
                                              size="0.002499659545719624 0.003896944806911051 0.0042794244363904"
                                              density="507.157357703"
                                              pos="-2.275957200481571e-17 0 0"
                                              quat="8.0408085539503e-17 0.4349444185915732 -3.883920751947562e-17 0.9004573020060631" />
                                          </body>
                                          <geom name="vertebra_C10_collision" class="no_collision"
                                            size="0.003421195782721043 0.005196776997763664 0.003937873989343643"
                                            density="507.157357703" pos="0 0 -1.422473250300982e-18"
                                            quat="6.606927199194023e-17 0.404822478038031 -2.925028864881283e-17 0.914395298147988" />
                                        </body>
                                        <joint name="vertebra_C9_bend" class="caudal_bend"
                                          pos="0.002886456803488155 0 0.003445433845742364"
                                          axis="0.7665487416508834 0 -0.6421861308635113"
                                          range="-0.2617993877991494 0.2617993877991494" />
                                        <geom name="vertebra_C9_collision" class="no_collision"
                                          size="0.003130586817860603 0.004494897730182856 0.003937420435249805"
                                          density="507.157357703" pos="0 0 -2.844946500601963e-18"
                                          quat="0.9339363308955284 -2.188685129702187e-17 0.3574394072194587 5.718710691193161e-17" />
                                      </body>
                                      <geom name="vertebra_C8_collision" class="no_collision"
                                        size="0.003015818307176232 0.003957028646254912 0.003936874680221081"
                                        density="507.157357703" pos="0 0 -2.844946500601963e-18"
                                        quat="0.9557562961254608 -1.801208397451436e-17 0.2941596546376485 5.852319444074877e-17" />
                                    </body>
                                    <joint name="vertebra_C7_extend" class="caudal_extend"
                                      pos="0.00269018377049155 0 0.004721793147078994"
                                      axis="-0 0.9999999999999998 0"
                                      range="-0.2617993877991494 0.2617993877991494" />
                                    <geom name="vertebra_C7_collision" class="no_collision"
                                      size="0.003256943542510271 0.004638898652046919 0.003752123331651092"
                                      density="507.157357703" pos="0 0 0"
                                      quat="-0.9587181623873691 -0.02864387142163538 -0.2629262253293439 0.1044452668751926" />
                                  </body>
                                  <joint name="vertebra_C6_extend" class="caudal_extend"
                                    pos="0.002103353485914151 0 0.00330511125979672"
                                    axis="-0 0.9999999999999998 0"
                                    range="-0.2617993877991494 0.2617993877991494" />
                                  <joint name="vertebra_C6_bend" class="caudal_bend"
                                    pos="0.002103353485914151 0 0.00330511125979672"
                                    axis="0.8436498258045544 0 -0.5368938176398985"
                                    range="-0.2617993877991494 0.2617993877991494" />
                                  <geom name="vertebra_C6_collision" class="no_collision"
                                    size="0.003849131055176258 0.004441792552825063 0.003917634021490812"
                                    density="507.157357703" pos="0 0 -5.689893001203927e-18"
                                    quat="-0.9684724633255426 -0.0201653665451908 -0.2338356379719502 0.08351850206094803" />
                                </body>
                                <joint name="vertebra_C5_extend" class="caudal_extend"
                                  pos="0.002012248229580733 0 0.00289506377246373"
                                  axis="-0 0.9999999999999998 0"
                                  range="-0.2617993877991494 0.2617993877991494" />
                                <joint name="vertebra_C5_bend" class="caudal_bend"
                                  pos="0.002012248229580733 0 0.00289506377246373"
                                  axis="0.8211323953906199 0 -0.5707377587299287"
                                  range="-0.2617993877991494 0.2617993877991494" />
                                <geom name="vertebra_C5_collision" class="no_collision"
                                  size="0.004545329604297876 0.003776637255214155 0.003525696694850922"
                                  density="507.157357703" pos="0 0 0"
                                  quat="0.959555122982002 -1.723817788817547e-17 0.2815208091047534 5.875580549826768e-17" />
                              </body>
                              <joint name="vertebra_C4_extend" class="caudal_extend"
                                pos="0.002536050295425576 0 0.003423518576346546"
                                axis="-0 0.9999999999999996 0"
                                range="-0.2617993877991494 0.2617993877991494" />
                              <joint name="vertebra_C4_bend" class="caudal_bend"
                                pos="0.002536050295425576 0 0.003423518576346546"
                                axis="0.8035447758282259 0 -0.595244313907462"
                                range="-0.2617993877991494 0.2617993877991494" />
                              <geom name="vertebra_C4_collision" class="no_collision"
                                size="0.006652826443314552 0.003851699293591082 0.004260519985109568"
                                density="507.157357703" pos="0 0 -5.689893001203927e-18"
                                quat="0.6698964656770412 0.2263597253784533 0.2263597253784533 0.6698964656770412" />
                            </body>
                            <joint name="vertebra_C3_extend" class="caudal_extend"
                              pos="0.002814632916334075 0 0.003504352837554861"
                              axis="-0 0.9999999999999998 0"
                              range="-0.2617993877991494 0.2617993877991494" />
                            <joint name="vertebra_C3_bend" class="caudal_bend"
                              pos="0.002814632916334075 0 0.003504352837554861"
                              axis="0.7796571863505312 0 -0.6262065727633115"
                              range="-0.2617993877991494 0.2617993877991494" />
                            <geom name="vertebra_C3_collision" class="no_collision"
                              size="0.007895978167653084 0.00409743981435895 0.00449473550543189"
                              density="507.157357703" pos="0 0 5.689893001203927e-18"
                              quat="0.658413368499565 0.2578601097127201 0.2578601097127201 0.658413368499565" />
                          </body>
                          <joint name="vertebra_C2_extend" class="caudal_extend"
                            pos="0.00355852682138871 0 0.003879200456107687" axis="-0 1 0"
                            range="-0.2617993877991494 0.2617993877991494" />
                          <joint name="vertebra_C2_bend" class="caudal_bend"
                            pos="0.00355852682138871 0 0.003879200456107687"
                            axis="0.7369087259505994 0 -0.6759922555901543"
                            range="-0.2617993877991494 0.2617993877991494" />
                          <geom name="vertebra_C2_collision" class="no_collision"
                            size="0.008360366337001324 0.003506151144392788 0.005264153238385916"
                            density="507.157357703" pos="0 0 0"
                            quat="0.6165945006583455 0.3461375763448482 0.3461375763448482 0.6165945006583455" />
                        </body>
                        <joint name="vertebra_C1_extend" class="caudal_extend"
                          pos="0.004342320538000662 0 0.003267517649237096" axis="0 1 0"
                          range="-0.2617993877991494 0.2617993877991494" />
                        <joint name="vertebra_C1_bend" class="caudal_bend"
                          pos="0.004342320538000662 0 0.003267517649237096"
                          axis="0.6012684687925202 0 -0.7990470752314273"
                          range="-0.2617993877991494 0.2617993877991494" />
                        <geom name="vertebra_C1_collision" class="no_collision"
                          size="0.01096499338746071 0.002370424568653107 0.005434373859316111"
                          density="507.157357703" pos="0 -2.778268066994105e-21 0"
                          quat="0.5772408551843025 0.3506607415056362 0.3240276763775721 0.662447057819841" />
                      </body>
                    </body>
                  </body>
                  <joint name="vertebra_5_bend" class="lumbar_bend" axis="0 0 1" />
                </body>
                <joint name="vertebra_4_extend" class="lumbar_extend" axis="0 1 0" />
              </body>
              <joint name="vertebra_3_twist" class="lumbar_twist" axis="1 0 0" />
            </body>
            <joint name="vertebra_2_bend" class="lumbar_bend" axis="0 0 1" />
          </body>
          <joint name="vertebra_1_extend" class="lumbar_extend" axis="0 1 0" />
        </body>
        <body name="vertebra_cervical_5"
          pos="0.02770906497757163 1.182614387058484e-05 -0.001000314910384547">
          <geom name="vertebra_cervical_5_collision" class="no_collision" type="sphere"
            size="0.008999999999999999" density="300.0" />
          <body name="vertebra_cervical_4"
            pos="0.002409040600051545 -1.201496970707005e-05 0.0008095769938857078">
            <geom name="vertebra_cervical_4_collision" class="no_collision" type="sphere"
              size="0.008399999999999999" density="300.0" />
            <body name="vertebra_cervical_3"
              pos="0.002150279591154259 1.208154055769177e-10 0.0009415267844258756">
              <geom name="vertebra_cervical_3_collision" class="no_collision" type="sphere"
                size="0.007799999999999999" density="300.0" />
              <body name="vertebra_cervical_2"
                pos="0.001899960058888792 1.283979720589725e-10 0.0008747620831573993">
                <geom name="vertebra_cervical_2_collision" class="no_collision" type="sphere"
                  size="0.007199999999999998" density="300.0" />
                <body name="vertebra_cervical_1"
                  pos="0.001777511633561411 4.522127641084884e-10 0.0009350735272135867">
                  <geom name="vertebra_cervical_1_collision" class="no_collision" type="sphere"
                    size="0.006599999999999998" density="300.0" />
                  <body name="vertebra_axis"
                    pos="0.001882316665146777 -1.7566504879529e-06 0.001705860606049519">
                    <geom name="vertebra_axis_collision" class="no_collision" type="sphere"
                      size="0.005999999999999998" density="300.0" />
                    <body name="vertebra_atlant"
                      pos="0.002452182159178586 1.756985238485304e-06 0.001369554727844564">
                      <geom name="vertebra_atlant_collision" class="no_collision" type="sphere"
                        size="0.005399999999999999" density="300.0" />
                      <joint name="vertebra_atlant_extend" class="cervical_extend"
                        pos="2.740582919998361e-05 -4.955377833772316e-08 -0.0002115292895827232"
                        axis="0 1 0" />
                      <body name="skull"
                        pos="0.02595506911814188 4.202354324468666e-09 0.001770509875790047">
                        <geom name="skull_0_collision" class="no_collision" type="ellipsoid"
                          size="0.02209522800796732 0.01669565217391304 0.01" density="703.10773841"
                          pos="-0.0090590434832666 0 0.00082" euler="0 0.1745329251994329 0" />
                        <geom name="skull_0b_collision" class="no_collision" type="ellipsoid"
                          size="0.02209522800796732 0.01669565217391304 0.01"
                          density="1.40621547682" pos="-0.0090590434832666 0 0.00328"
                          euler="0 0.1745329251994329 0" />
                        <geom name="skull_F_collision" class="no_collision" type="ellipsoid"
                          size="0.007180949102589378 0.008904347826086957 0.02"
                          density="703.10773841" pos="0.01449446957322656 0 -0.00082"
                          euler="0 1.919862177193763 0" />
                        <geom name="skull_Fb_collision" class="no_collision" type="ellipsoid"
                          size="0.007180949102589378 0.008904347826086957 0.02"
                          density="1.40621547682" pos="0.01449446957322656 0 0.00164"
                          euler="0 1.919862177193763 0" />
                        <geom name="skull_L_collision" class="no_collision" type="ellipsoid"
                          size="0.007180949102589378 0.01335652173913044 0.014"
                          density="703.10773841"
                          pos="0.005435426089959959 0.004563478260869566 -0.00082"
                          euler="0 1.919862177193763 0" />
                        <geom name="eye_L_collision" class="no_collision" type="sphere" group="1"
                          size="0.004 0.004 0.004" rgba="0 0 0 1"
                          pos="0.001104761400398366 0.0128 0.0025" />
                        <geom name="skull_R_collision" class="no_collision" type="ellipsoid"
                          size="0.007180949102589378 0.01335652173913044 0.014"
                          density="703.10773841"
                          pos="0.005435426089959959 -0.004563478260869566 -0.00082"
                          euler="0 1.919862177193763 0" />
                        <geom name="eye_R_collision" class="no_collision" type="sphere" group="1"
                          size="0.004 0.004 0.004" rgba="0 0 0 1"
                          pos="0.001104761400398366 -0.0128 0.0025" />
                        <geom name="skull_P0_collision" class="no_collision" type="box"
                          size="0.006628568402390195 0.006233043478260871 0.0016"
                          density="703.10773841" pos="0.00181180869665332 0 -0.00574" />
                        <geom name="skull_P1_collision" class="no_collision" type="box"
                          size="0.004419045601593462 0.00400695652173913 0.0012"
                          density="703.10773841" pos="0.00634133043828662 0 -0.00574" />
                        <geom name="skull_P2_collision" class="no_collision" type="box"
                          size="0.001104761400398366 0.003339130434782609 0.0008"
                          density="703.10773841" pos="0.00860609130910327 0 -0.00574" />
                        <geom name="skull_T0_collision" class="no_collision" type="ellipsoid"
                          size="0.00552380700199183 0.006678260869565218 0.004"
                          density="703.10773841" pos="0.02989484349477978 0 -0.00656"
                          euler="0 0.5235987755982988 0" />
                        <geom name="skull_T1_collision" class="no_collision" type="ellipsoid"
                          group="1"
                          size="0.002209522800796731 0.001669565217391304 0.007000000000000001"
                          rgba="1 1 1 1" density="703.10773841"
                          pos="0.02808303479812645 0.000912695652173913 -0.0123"
                          euler="0 0.5235987755982988 0" />
                        <geom name="skull_T2_collision" class="no_collision" type="ellipsoid"
                          group="1"
                          size="0.002209522800796731 0.001669565217391304 0.007000000000000001"
                          rgba="1 1 1 1" density="703.10773841"
                          pos="0.02808303479812645 -0.000912695652173913 -0.0123"
                          euler="0 0.5235987755982988 0" />
                        <joint name="atlas" class="atlas" pos="-0.02843583549004804 0 0" />
                        <site name="head" class="sensor" type="box" size="0.002 0.002 0.002" />
                        <camera name="egocentric" fovy="80.0" pos="0.01 0 0.005"
                          euler="0 -1.570796326794897 -1.570796326794897" />
                        <body name="jaw" pos="0.0004529521741633299 -1.588797783766933e-08 -0.0164"
                          euler="0 0.2617993877991494 0">
                          <geom name="jaw_back_collision" class="no_collision" type="ellipsoid"
                            size="0.01215237540438202 0.01335652173913044 0.007000000000000001"
                            density="314.057274977" pos="-0.01087085217991992 0 0.00205"
                            euler="0 0.9599310885968813 0" />
                          <geom name="jaw_F_collision" class="no_collision" type="ellipsoid"
                            size="0.003314284201195097 0.006678260869565218 0.012"
                            density="314.057274977" pos="0.002717713044979979 0 -0.00492"
                            euler="0 1.832595714594046 0" />
                          <geom name="jaw_L_collision" class="no_collision" type="ellipsoid"
                            size="0.00994285260358529 0.003895652173913044 0.016"
                            density="314.057274977"
                            pos="-0.005435426089959959 0.008214260869565216 0.00082"
                            euler="-0.6981317007977318 2.181661564992912 0.5235987755982988" />
                          <geom name="jaw_R_collision" class="no_collision" type="ellipsoid"
                            size="0.00994285260358529 0.003895652173913044 0.016"
                            density="314.057274977"
                            pos="-0.005435426089959959 -0.008214260869565216 0.00082"
                            euler="0.6981317007977318 2.181661564992912 -0.5235987755982988" />
                          <geom name="jaw_T0_collision" class="no_collision" type="ellipsoid"
                            size="0.003314284201195097 0.003339130434782609 0.006"
                            density="314.057274977" pos="0.01268266087657324 0 -0.00574"
                            euler="0 1.221730476396031 0" />
                          <geom name="jaw_T1_collision" class="no_collision" type="ellipsoid"
                            group="1"
                            size="0.002209522800796731 0.001335652173913044 0.007000000000000001"
                            rgba="1 1 1 1" density="314.057274977"
                            pos="0.01721218261820654 0.000912695652173913 -0.0041"
                            euler="0 1.134464013796314 0" />
                          <geom name="jaw_T2_collision" class="no_collision" type="ellipsoid"
                            group="1"
                            size="0.002209522800796731 0.001335652173913044 0.007000000000000001"
                            rgba="1 1 1 1" density="314.057274977"
                            pos="0.01721218261820654 -0.000912695652173913 -0.0041"
                            euler="0 1.134464013796314 0" />
                          <geom name="jaw_P0_collision" class="no_collision" type="box"
                            size="0.006628568402390195 0.006233043478260871 0.0016"
                            density="314.057274977" pos="-0.002717713044979979 0 0.00082"
                            euler="0 0.9599310885968813 0" />
                          <geom name="jaw_P1_collision" class="no_collision" type="box"
                            size="0.004419045601593462 0.004897391304347827 0.001"
                            density="314.057274977" pos="0 0 -0.0009840000000000001"
                            euler="0 0.5235987755982988 0" />
                          <geom name="jaw_P2_collision" class="no_collision" type="box"
                            size="0.004419045601593462 0.00400695652173913 0.001"
                            density="314.057274977" pos="0.002717713044979979 0 -0.002296"
                            euler="0 0.4363323129985824 0" />
                          <geom name="jaw_P3_collision" class="no_collision" type="box"
                            size="0.003314284201195097 0.002893913043478261 0.0006000000000000001"
                            density="314.057274977" pos="0.00471070261129863 0 -0.00287"
                            euler="0 0.2617993877991494 0" />
                          <joint name="mandible" class="mandible" pos="-0.0185 0 0.004" axis="0 1 0" />
                        </body>
                      </body>
                    </body>
                    <joint name="vertebra_axis_twist" class="cervical_twist"
                      pos="9.943926722569324e-05 7.332304159315717e-08 -0.0002676240089982131"
                      axis="0.7409845944832573 -0.0006915153935393208 0.6715216694529994" />
                  </body>
                  <joint name="vertebra_cervical_1_bend" class="cervical_bend"
                    pos="2.74698396710647e-05 -2.217570324196948e-11 -0.0002637692890460073"
                    axis="-0.4655674978646318 0 0.885012375581277" />
                </body>
                <joint name="vertebra_cervical_2_extend" class="cervical_extend"
                  pos="1.295156098152258e-05 -5.795372986069688e-12 -0.0002538748472657769"
                  axis="0 1 0" />
              </body>
              <joint name="vertebra_cervical_3_twist" class="cervical_twist"
                pos="8.197570870224901e-06 -4.86590177453699e-12 -0.0002544294736271219"
                axis="0.9160353567291684 5.146827584715309e-08 0.4010975258239107" />
            </body>
            <joint name="vertebra_cervical_4_bend" class="cervical_bend"
              pos="-1.537595270261077e-05 4.797260713088921e-07 -0.0002727908789887391"
              axis="-0.3185475796000196 0 0.9478950836057671" />
          </body>
          <joint name="vertebra_cervical_5_extend" class="cervical_extend"
            pos="-0.0001934586467415268 -3.998580249810072e-07 -0.0002296866127457893" axis="0 1 0" />
        </body>
<<<<<<< HEAD
        <joint name="vertebra_cervical_5_extend" class="cervical_extend" pos="-0.0001934586467415268 -3.998580249810072e-07 -0.0002296866127457893" axis="0 1 0"/>
      </body>
      <body name="scapula_L" pos="0.00656 0.00164 0.01148">
        <joint name="scapula_L_supinate" class="scapula_supinate" pos="0 -0.005000000000000001 0" axis="-0 -0 1"/>
        <joint name="scapula_L_abduct" class="scapula_abduct" pos="0 -0.005000000000000001 -0.01" axis="1 -0 -0"/>
        <joint name="scapula_L_extend" class="scapula_extend" pos="0 0 0" axis="0.3 1 0"/>
        <site name="shoulder_L" size="0.002" pos="0.0287 0.00984 -0.02542"/>
        <body name="upper_arm_L" pos="0.0287 0.00984 -0.02542">
          <joint name="shoulder_L" class="shoulder" axis="0 1 0"/>
          <joint name="shoulder_sup_L" class="shoulder_sup" axis="0 0 -1"/>
          <site name="elbow_L" type="cylinder" size="0.0006000000000000001 0.004" pos="-0.01593120836133218 0.01035528543486592 -0.02230369170586505" zaxis="0 1 0.2"/>
          <body name="lower_arm_L" pos="-0.01593120836133218 0.01035528543486592 -0.02230369170586505">
            <joint name="elbow_L" class="elbow" axis="0 1 0.2"/>
            <site name="wrist_L" type="cylinder" size="0.0008 0.0034" pos="0.02160265376479308 0.01260154802946263 -0.01980243261772699" zaxis="0 1 0"/>
            <body name="hand_L" pos="0.02160265376479308 0.01260154802946263 -0.01980243261772699">
              <joint name="wrist_L" class="wrist" axis="0.6 -1 0"/>
              <geom name="hand_L_collision" class="nonself_collision_primitive_paw" type="ellipsoid" size="0.006470191588681792 0.003697252336389595 0.002218351401833757" density="2531.78122831" pos="0.001515873457919734 0.0007579367289598669 -0.004547620373759201" euler="-0.6981317007977318 0.8726646259971648 0.7853981633974483"/>
              <site name="finger_L" type="cylinder" size="0.0006000000000000001 0.005000000000000001" pos="0.003031746915839468 0.001515873457919734 -0.008337304018558537" zaxis="-0.2 1 0"/>
              <body name="finger_L" pos="0.003031746915839468 0.001515873457919734 -0.008337304018558537">
                <joint name="finger_L" class="finger" axis="-0.5 1 0"/>
                <geom name="finger_L0_collision" class="nonself_collision_primitive_paw" size="0.001848626168194797 0.003235095794340896" pos="0.004926588738239136 -0.0007579367289598669 0" euler="1.570796326794897 -1.308996938995747 0"/>
                <geom name="finger_L1_collision" class="nonself_collision_primitive_paw" size="0.001848626168194797 0.003697252336389595" pos="0.004547620373759201 0.001894841822399667 0" euler="1.570796326794897 -1.099557428756428 0"/>
                <geom name="finger_L2_collision" class="nonself_collision_primitive_paw" size="0.001848626168194797 0.003235095794340896" pos="0.002652778551359534 0.003789683644799335 0" euler="1.570796326794897 -0.9599310885968813 0"/>
                <site name="palm_L" class="sensor" type="box" size="0.004 0.004 0.002" pos="0.00492 0.00246 -0.00164" euler="0 0 0.4886921905584123"/>
                <!-- <site name="palm_L" class="sensor" type="box" size="0.010 0.006 0.002" pos="0.00492 0.00246 -0.00164" euler="0 0 0.4886921905584123"/> -->
=======
        <body name="scapula_L" pos="0.00656 0.00164 0.01148">
          <joint name="scapula_L_supinate" class="scapula_supinate" pos="0 -0.005000000000000001 0"
            axis="-0 -0 1" />
          <joint name="scapula_L_abduct" class="scapula_abduct" pos="0 -0.005000000000000001 -0.01"
            axis="1 -0 -0" />
          <joint name="scapula_L_extend" class="scapula_extend" pos="0 0 0" axis="0.3 1 0" />
          <site name="shoulder_L" size="0.002" pos="0.0287 0.00984 -0.02542" />
          <body name="upper_arm_L" pos="0.0287 0.00984 -0.02542">
            <joint name="shoulder_L" class="shoulder" axis="0 1 0" />
            <joint name="shoulder_sup_L" class="shoulder_sup" axis="0 0 -1" />
            <site name="elbow_L" type="cylinder" size="0.0006000000000000001 0.004"
              pos="-0.01593120836133218 0.01035528543486592 -0.02230369170586505" zaxis="0 1 0.2" />
            <body name="lower_arm_L"
              pos="-0.01593120836133218 0.01035528543486592 -0.02230369170586505">
              <joint name="elbow_L" class="elbow" axis="0 1 0.2" />
              <site name="wrist_L" type="cylinder" size="0.0008 0.0034"
                pos="0.02160265376479308 0.01260154802946263 -0.01980243261772699" zaxis="0 1 0" />
              <body name="hand_L" pos="0.02160265376479308 0.01260154802946263 -0.01980243261772699">
                <joint name="wrist_L" class="wrist" axis="0.6 -1 0" />
                <geom name="hand_L_collision" class="nonself_collision_primitive_paw"
                  type="ellipsoid"
                  size="0.006470191588681792 0.003697252336389595 0.002218351401833757"
                  density="2531.78122831"
                  pos="0.001515873457919734 0.0007579367289598669 -0.004547620373759201"
                  euler="-0.6981317007977318 0.8726646259971648 0.7853981633974483" />
                <site name="finger_L" type="cylinder"
                  size="0.0006000000000000001 0.005000000000000001"
                  pos="0.003031746915839468 0.001515873457919734 -0.008337304018558537"
                  zaxis="-0.2 1 0" />
                <body name="finger_L"
                  pos="0.003031746915839468 0.001515873457919734 -0.008337304018558537">
                  <joint name="finger_L" class="finger" axis="-0.5 1 0" />
                  <geom name="finger_L0_collision" class="nonself_collision_primitive_paw"
                    size="0.001848626168194797 0.003235095794340896"
                    pos="0.004926588738239136 -0.0007579367289598669 0"
                    euler="1.570796326794897 -1.308996938995747 0" />
                  <geom name="finger_L1_collision" class="nonself_collision_primitive_paw"
                    size="0.001848626168194797 0.003697252336389595"
                    pos="0.004547620373759201 0.001894841822399667 0"
                    euler="1.570796326794897 -1.099557428756428 0" />
                  <geom name="finger_L2_collision" class="nonself_collision_primitive_paw"
                    size="0.001848626168194797 0.003235095794340896"
                    pos="0.002652778551359534 0.003789683644799335 0"
                    euler="1.570796326794897 -0.9599310885968813 0" />
                  <site name="palm_L" class="sensor" type="box" size="0.004 0.004 0.002"
                    pos="0.00492 0.00246 -0.00164" euler="0 0 0.4886921905584123" />
                </body>
>>>>>>> 70b53ca4
              </body>
              <geom name="radius_L_collision" class="no_collision"
                size="0.003732165792697991 0.01591658941003555"
                pos="0.01150545467526729 0.006850732667129763 -0.01222632491350886"
                quat="0.02376493230846292 0.7917721441518218 0.4232293467931716 0.4397829234413568" />
              <geom name="ulna_L_collision" class="no_collision"
                size="0.004390783285527048 0.01317234985658114"
                pos="0.006749764363547758 0.004992418652633264 -0.009489848452311813"
                quat="0.01282244452041863 0.7446249872782607 0.4776065607195328 0.4661128472752391" />
            </body>
            <geom name="humerus_L_collision" class="no_collision"
              size="0.007771321151869356 0.01554264230373871"
              pos="-0.007743344450064287 0.005787978890072665 -0.01198335273722202"
              quat="0.472560999180163 0.3450082805420177 0.0007016050154913519 0.8109592444517103" />
          </body>
          <geom name="scapula_L_collision" class="no_collision" type="ellipsoid"
            size="0.005005370825529099 0.01463182792067528 0.02431104406714439"
            density="513.564612303"
            pos="0.01757062251063465 0.008636916680112587 -0.01522952249267691"
            quat="0.1844194062696375 0.7692222855376651 0.4740322845517004 0.3867556738123709" />
        </body>
<<<<<<< HEAD
        <geom name="scapula_L_collision" class="no_collision" type="ellipsoid" size="0.005005370825529099 0.01463182792067528 0.02431104406714439" density="513.564612303" pos="0.01757062251063465 0.008636916680112587 -0.01522952249267691" quat="0.1844194062696375 0.7692222855376651 0.4740322845517004 0.3867556738123709"/>
      </body>
      <body name="scapula_R" pos="0.00656 -0.00164 0.01148">
        <joint name="scapula_R_supinate" class="scapula_supinate" pos="0 0.005000000000000001 0" axis="0 0 -1"/>
        <joint name="scapula_R_abduct" class="scapula_abduct" pos="0 0.005000000000000001 -0.01" axis="-1 0 0"/>
        <joint name="scapula_R_extend" class="scapula_extend" pos="0 0 0" axis="-0.3 1 0"/>
        <site name="shoulder_R" size="0.002" pos="0.0287 -0.00984 -0.02542"/>
        <body name="upper_arm_R" pos="0.0287 -0.00984 -0.02542">
          <joint name="shoulder_R" class="shoulder" axis="0 1 0"/>
          <joint name="shoulder_sup_R" class="shoulder_sup" axis="-0 -0 1"/>
          <site name="elbow_R" type="cylinder" size="0.0006000000000000001 0.004" pos="-0.01593120836133218 -0.01035528543486592 -0.02230369170586505" zaxis="0 1 -0.2"/>
          <body name="lower_arm_R" pos="-0.01593120836133218 -0.01035528543486592 -0.02230369170586505">
            <joint name="elbow_R" class="elbow" axis="0 1 -0.2"/>
            <site name="wrist_R" type="cylinder" size="0.0008 0.0034" pos="0.02160265376479308 -0.01260154802946263 -0.01980243261772699" zaxis="0 1 0"/>
            <body name="hand_R" pos="0.02160265376479308 -0.01260154802946263 -0.01980243261772699">
              <joint name="wrist_R" class="wrist" axis="-0.6 -1 0"/>
              <geom name="hand_R_collision" class="nonself_collision_primitive_paw" type="ellipsoid" size="0.006470191588681792 0.003697252336389595 0.002218351401833757" density="2531.78122831" pos="0.001515873457919734 -0.0007579367289598669 -0.004547620373759201" euler="0.6981317007977318 0.8726646259971648 -0.7853981633974483"/>
              <site name="finger_R" type="cylinder" size="0.0006000000000000001 0.005000000000000001" pos="0.003031746915839468 -0.001515873457919734 -0.008337304018558537" zaxis="0.2 1 0"/>
              <body name="finger_R" pos="0.003031746915839468 -0.001515873457919734 -0.008337304018558537">
                <joint name="finger_R" class="finger" axis="0.5 1 0"/>
                <geom name="finger_R0_collision" class="nonself_collision_primitive_paw" size="0.001848626168194797 0.003235095794340896" pos="0.004926588738239136 0.0007579367289598669 0" euler="1.570796326794897 1.308996938995747 0"/>
                <geom name="finger_R1_collision" class="nonself_collision_primitive_paw" size="0.001848626168194797 0.003697252336389595" pos="0.004547620373759201 -0.001894841822399667 0" euler="1.570796326794897 1.099557428756428 0"/>
                <geom name="finger_R2_collision" class="nonself_collision_primitive_paw" size="0.001848626168194797 0.003235095794340896" pos="0.002652778551359534 -0.003789683644799335 0" euler="1.570796326794897 0.9599310885968813 0"/>
                <site name="palm_R" class="sensor" type="box" size="0.004 0.004 0.002" pos="0.00492 -0.00246 -0.00164" euler="0 0 -0.4886921905584123"/>
                <!-- <site name="palm_R" class="sensor" type="box" size="0.010 0.006 0.002" pos="0.00492 -0.00246 -0.00164" euler="0 0 -0.4886921905584123"/> -->
=======
        <body name="scapula_R" pos="0.00656 -0.00164 0.01148">
          <joint name="scapula_R_supinate" class="scapula_supinate" pos="0 0.005000000000000001 0"
            axis="0 0 -1" />
          <joint name="scapula_R_abduct" class="scapula_abduct" pos="0 0.005000000000000001 -0.01"
            axis="-1 0 0" />
          <joint name="scapula_R_extend" class="scapula_extend" pos="0 0 0" axis="-0.3 1 0" />
          <site name="shoulder_R" size="0.002" pos="0.0287 -0.00984 -0.02542" />
          <body name="upper_arm_R" pos="0.0287 -0.00984 -0.02542">
            <joint name="shoulder_R" class="shoulder" axis="0 1 0" />
            <joint name="shoulder_sup_R" class="shoulder_sup" axis="-0 -0 1" />
            <site name="elbow_R" type="cylinder" size="0.0006000000000000001 0.004"
              pos="-0.01593120836133218 -0.01035528543486592 -0.02230369170586505" zaxis="0 1 -0.2" />
            <body name="lower_arm_R"
              pos="-0.01593120836133218 -0.01035528543486592 -0.02230369170586505">
              <joint name="elbow_R" class="elbow" axis="0 1 -0.2" />
              <site name="wrist_R" type="cylinder" size="0.0008 0.0034"
                pos="0.02160265376479308 -0.01260154802946263 -0.01980243261772699" zaxis="0 1 0" />
              <body name="hand_R"
                pos="0.02160265376479308 -0.01260154802946263 -0.01980243261772699">
                <joint name="wrist_R" class="wrist" axis="-0.6 -1 0" />
                <geom name="hand_R_collision" class="nonself_collision_primitive_paw"
                  type="ellipsoid"
                  size="0.006470191588681792 0.003697252336389595 0.002218351401833757"
                  density="2531.78122831"
                  pos="0.001515873457919734 -0.0007579367289598669 -0.004547620373759201"
                  euler="0.6981317007977318 0.8726646259971648 -0.7853981633974483" />
                <site name="finger_R" type="cylinder"
                  size="0.0006000000000000001 0.005000000000000001"
                  pos="0.003031746915839468 -0.001515873457919734 -0.008337304018558537"
                  zaxis="0.2 1 0" />
                <body name="finger_R"
                  pos="0.003031746915839468 -0.001515873457919734 -0.008337304018558537">
                  <joint name="finger_R" class="finger" axis="0.5 1 0" />
                  <geom name="finger_R0_collision" class="nonself_collision_primitive_paw"
                    size="0.001848626168194797 0.003235095794340896"
                    pos="0.004926588738239136 0.0007579367289598669 0"
                    euler="1.570796326794897 1.308996938995747 0" />
                  <geom name="finger_R1_collision" class="nonself_collision_primitive_paw"
                    size="0.001848626168194797 0.003697252336389595"
                    pos="0.004547620373759201 -0.001894841822399667 0"
                    euler="1.570796326794897 1.099557428756428 0" />
                  <geom name="finger_R2_collision" class="nonself_collision_primitive_paw"
                    size="0.001848626168194797 0.003235095794340896"
                    pos="0.002652778551359534 -0.003789683644799335 0"
                    euler="1.570796326794897 0.9599310885968813 0" />
                  <site name="palm_R" class="sensor" type="box" size="0.004 0.004 0.002"
                    pos="0.00492 -0.00246 -0.00164" euler="0 0 -0.4886921905584123" />
                </body>
>>>>>>> 70b53ca4
              </body>
              <geom name="radius_R_collision" class="no_collision"
                size="0.003732165792697991 0.01591658941003555"
                pos="0.01150546139578159 -0.0068511746740596 -0.01222632995360402"
                quat="0.4397828585901176 0.423230473256099 0.7917715587074765 0.02376557635859348" />
              <geom name="ulna_R_collision" class="no_collision"
                size="0.004390783285527048 0.01317234985658114"
                pos="0.006749766930753688 -0.004992858736000205 -0.009489848507155575"
                quat="0.4661127828257156 0.4776067795325061 0.7446248854693838 0.01282254930824632" />
            </body>
            <geom name="humerus_R_collision" class="no_collision"
              size="0.007771321151869356 0.01554264230373871"
              pos="-0.007743341889514446 -0.005788347560550173 -0.01198335067124012"
              quat="0.8109593935310486 0.0007013948082913995 0.3450082795040448 0.4725607444157158" />
          </body>
          <geom name="scapula_R_collision" class="no_collision" type="ellipsoid"
            size="0.005005370266735553 0.01463183127343655 0.02431103959679604"
            density="513.564646393"
            pos="0.01757062018850453 -0.008637295267367218 -0.01522952062810994"
            quat="0.3867556972129688 0.4740321312040688 0.7692223496423682 0.1844194839763772" />
        </body>
      </body>
    </body>
  </worldbody>
  <contact>
    <exclude name="pelvis:vertebra_C2" body1="pelvis" body2="vertebra_C2" />
    <exclude name="pelvis:vertebra_C3" body1="pelvis" body2="vertebra_C3" />
    <exclude name="pelvis:vertebra_C4" body1="pelvis" body2="vertebra_C4" />
    <exclude name="vertebra_C1:vertebra_C3" body1="vertebra_C1" body2="vertebra_C3" />
    <exclude name="vertebra_C1:vertebra_C4" body1="vertebra_C1" body2="vertebra_C4" />
    <exclude name="vertebra_C2:vertebra_C4" body1="vertebra_C2" body2="vertebra_C4" />
    <exclude name="vertebra_C3:vertebra_C5" body1="vertebra_C3" body2="vertebra_C5" />
    <exclude name="vertebra_C4:vertebra_C6" body1="vertebra_C4" body2="vertebra_C6" />
    <exclude name="vertebra_C5:vertebra_C7" body1="vertebra_C5" body2="vertebra_C7" />
    <exclude name="vertebra_axis:skull" body1="vertebra_axis" body2="skull" />
    <exclude name="pelvis:vertebra_C5" body1="pelvis" body2="vertebra_C5" />
    <exclude name="pelvis:vertebra_C6" body1="pelvis" body2="vertebra_C6" />
    <exclude name="vertebra_C2:vertebra_C5" body1="vertebra_C2" body2="vertebra_C5" />
    <exclude name="vertebra_C3:vertebra_C6" body1="vertebra_C3" body2="vertebra_C6" />
    <exclude name="vertebra_C4:vertebra_C7" body1="vertebra_C4" body2="vertebra_C7" />
    <exclude name="upper_arm_L:upper_arm_R" body1="upper_arm_L" body2="upper_arm_R" />
    <exclude name="upper_leg_L:vertebra_C1" body1="upper_leg_L" body2="vertebra_C1" />
    <exclude name="upper_leg_L:vertebra_C2" body1="upper_leg_L" body2="vertebra_C2" />
    <exclude name="upper_leg_R:vertebra_C1" body1="upper_leg_R" body2="vertebra_C1" />
    <exclude name="upper_leg_R:vertebra_C2" body1="upper_leg_R" body2="vertebra_C2" />
    <exclude name="vertebra_cervical_1:skull" body1="vertebra_cervical_1" body2="skull" />
    <exclude name="vertebra_cervical_2:skull" body1="vertebra_cervical_2" body2="skull" />
    <exclude name="upper_arm_L:torso" body1="upper_arm_L" body2="torso" />
    <exclude name="upper_arm_R:torso" body1="upper_arm_R" body2="torso" />
    <exclude name="lower_leg_L:pelvis" body1="lower_leg_L" body2="pelvis" />
    <exclude name="lower_leg_R:pelvis" body1="lower_leg_R" body2="pelvis" />
  </contact>
  <tendon>
    <fixed name="lumbar_extend" class="lumbar_extend">
      <joint joint="vertebra_1_extend" coef="0.604983465832" />
      <joint joint="vertebra_4_extend" coef="0.395016534168" />
    </fixed>
    <fixed name="lumbar_bend" class="lumbar_bend">
      <joint joint="vertebra_2_bend" coef="0.658212326553" />
      <joint joint="vertebra_5_bend" coef="0.341787673447" />
    </fixed>
    <fixed name="lumbar_twist" class="lumbar_twist">
      <joint joint="vertebra_3_twist" coef="0.570669983621" />
      <joint joint="vertebra_6_twist" coef="0.429330016379" />
    </fixed>
    <fixed name="cervical_extend" class="cervical_extend">
      <joint joint="vertebra_cervical_5_extend" coef="0.341713547174" />
      <joint joint="vertebra_cervical_2_extend" coef="0.332408292936" />
      <joint joint="vertebra_atlant_extend" coef="0.32587815989" />
    </fixed>
    <fixed name="cervical_bend" class="cervical_bend">
      <joint joint="vertebra_cervical_4_bend" coef="0.50743949691" />
      <joint joint="vertebra_cervical_1_bend" coef="0.49256050309" />
    </fixed>
    <fixed name="cervical_twist" class="cervical_twist">
      <joint joint="vertebra_cervical_3_twist" coef="0.496142185731" />
      <joint joint="vertebra_axis_twist" coef="0.503857814269" />
    </fixed>
    <fixed name="caudal_extend" class="caudal_extend">
      <joint joint="vertebra_C1_extend" coef="0.29007246307" />
      <joint joint="vertebra_C2_extend" coef="0.207669040031" />
      <joint joint="vertebra_C3_extend" coef="0.151635169821" />
      <joint joint="vertebra_C4_extend" coef="0.115426643422" />
      <joint joint="vertebra_C5_extend" coef="0.0875497823386" />
      <joint joint="vertebra_C6_extend" coef="0.0692562920379" />
      <joint joint="vertebra_C7_extend" coef="0.0558691633464" />
      <joint joint="vertebra_C11_extend" coef="0.0175306632713" />
      <joint joint="vertebra_C15_extend" coef="0.00414417378836" />
      <joint joint="vertebra_C19_extend" coef="0.00074642278889" />
      <joint joint="vertebra_C23_extend" coef="8.5912797067e-05" />
      <joint joint="vertebra_C27_extend" coef="1.42732873368e-05" />
    </fixed>
    <fixed name="caudal_bend" class="caudal_bend">
      <joint joint="vertebra_C1_bend" coef="0.370792881126" />
      <joint joint="vertebra_C2_bend" coef="0.233517805262" />
      <joint joint="vertebra_C3_bend" coef="0.150894350178" />
      <joint joint="vertebra_C4_bend" coef="0.101885012096" />
      <joint joint="vertebra_C5_bend" coef="0.0671743532429" />
      <joint joint="vertebra_C6_bend" coef="0.0439561223709" />
      <joint joint="vertebra_C9_bend" coef="0.0188199119629" />
      <joint joint="vertebra_C13_bend" coef="0.00999889819861" />
      <joint joint="vertebra_C17_bend" coef="0.00252642968052" />
      <joint joint="vertebra_C21_bend" coef="0.000378783618491" />
      <joint joint="vertebra_C25_bend" coef="4.10656566522e-05" />
      <joint joint="vertebra_C29_bend" coef="1.43866075466e-05" />
    </fixed>
  </tendon>
  <actuator>
    <general name="lumbar_extend" forcerange="-20 20" tendon="lumbar_extend" dyntype="filter"
      biastype="affine" dynprm="0.04" gainprm="13.08996938995747" biasprm="2.617993877991495 -20" />
    <general name="lumbar_bend" forcerange="-20 20" tendon="lumbar_bend" dyntype="filter"
      biastype="affine" dynprm="0.04" gainprm="10.47197551196598" biasprm="0 -20" />
    <general name="lumbar_twist" forcerange="-20 20" tendon="lumbar_twist" dyntype="filter"
      biastype="affine" dynprm="0.04" gainprm="10.47197551196598" biasprm="0 -20" />
    <general name="cervical_extend" forcerange="-20 20" tendon="cervical_extend" dyntype="filter"
      biastype="affine" dynprm="0.04" gainprm="10.18108730330026" biasprm="2.03621746066005 -20" />
    <general name="cervical_bend" forcerange="-20 20" tendon="cervical_bend" dyntype="filter"
      biastype="affine" dynprm="0.04" gainprm="12.21730476396031" biasprm="0 -20" />
    <general name="cervical_twist" forcerange="-20 20" tendon="cervical_twist" dyntype="filter"
      biastype="affine" dynprm="0.04" gainprm="12.21730476396031" biasprm="0 -20" />
    <general name="caudal_extend" forcerange="-0.1 0.1" tendon="caudal_extend" dyntype="filter"
      biastype="affine" dynprm="0.04" gainprm="0.02617993877991495" biasprm="0 -0.1" />
    <general name="caudal_bend" forcerange="-0.1 0.1" tendon="caudal_bend" dyntype="filter"
      biastype="affine" dynprm="0.04" gainprm="0.02617993877991494" biasprm="0 -0.1" />
    <general name="hip_L_supinate" forcerange="-0.2 0.2" joint="hip_L_supinate" dyntype="filter"
      biastype="affine" dynprm="0.04" gainprm="0.2443460952792061"
      biasprm="-0.0349065850398866 -0.4" />
    <general name="hip_L_abduct" forcerange="-0.2 0.2" joint="hip_L_abduct" dyntype="filter"
      biastype="affine" dynprm="0.04" gainprm="0.3141592653589793" biasprm="0.1047197551196598 -0.4" />
    <general name="hip_L_extend" forcerange="-0.3 0.3" joint="hip_L_extend" dyntype="filter"
      biastype="affine" dynprm="0.04" gainprm="0.7853981633974482"
      biasprm="-0.1570796326794897 -0.6" />
    <general name="knee_L" forcerange="-0.2 0.2" joint="knee_L" dyntype="filter" biastype="affine"
      dynprm="0.04" gainprm="0.5515240436302081" biasprm="0.06283185307179587 -0.4" />
    <general name="ankle_L" forcerange="-0.2 0.2" joint="ankle_L" dyntype="filter" biastype="affine"
      dynprm="0.04" gainprm="0.307177948351002" biasprm="0.2513274122871835 -0.4" />
    <general name="toe_L" forcerange="-0.025 0.025" joint="toe_L" dyntype="filter" biastype="affine"
      dynprm="0.04" gainprm="0.02181661564992912" biasprm="0.02181661564992912 -0.05" />
    <general name="hip_R_supinate" forcerange="-0.2 0.2" joint="hip_R_supinate" dyntype="filter"
      biastype="affine" dynprm="0.04" gainprm="0.2443460952792061"
      biasprm="-0.0349065850398866 -0.4" />
    <general name="hip_R_abduct" forcerange="-0.2 0.2" joint="hip_R_abduct" dyntype="filter"
      biastype="affine" dynprm="0.04" gainprm="0.3141592653589793" biasprm="0.1047197551196598 -0.4" />
    <general name="hip_R_extend" forcerange="-0.3 0.3" joint="hip_R_extend" dyntype="filter"
      biastype="affine" dynprm="0.04" gainprm="0.7853981633974482"
      biasprm="-0.1570796326794897 -0.6" />
    <general name="knee_R" forcerange="-0.2 0.2" joint="knee_R" dyntype="filter" biastype="affine"
      dynprm="0.04" gainprm="0.5515240436302081" biasprm="0.06283185307179587 -0.4" />
    <general name="ankle_R" forcerange="-0.2 0.2" joint="ankle_R" dyntype="filter" biastype="affine"
      dynprm="0.04" gainprm="0.307177948351002" biasprm="0.2513274122871835 -0.4" />
    <general name="toe_R" forcerange="-0.025 0.025" joint="toe_R" dyntype="filter" biastype="affine"
      dynprm="0.04" gainprm="0.02181661564992912" biasprm="0.02181661564992912 -0.05" />
    <general name="atlas" forcerange="-0.025 0.025" joint="atlas" dyntype="filter" biastype="affine"
      dynprm="0.04" gainprm="0.02181661564992912" biasprm="0.0174532925199433 -0.05" />
    <general name="mandible" forcerange="-0.025 0.025" joint="mandible" dyntype="filter"
      biastype="affine" dynprm="0.04" gainprm="0.01396263401595464"
      biasprm="-0.000872664625997166 -0.05" />
    <general name="scapula_L_supinate" forcerange="-0.25 0.25" joint="scapula_L_supinate"
      dyntype="filter" biastype="affine" dynprm="0.04" gainprm="0.04799655442984406"
      biasprm="0.03926990816987241 -0.5" />
    <general name="scapula_L_abduct" forcerange="-0.25 0.25" joint="scapula_L_abduct"
      dyntype="filter" biastype="affine" dynprm="0.04" gainprm="0.1308996938995747" biasprm="0 -0.5" />
    <general name="scapula_L_extend" forcerange="-0.25 0.25" joint="scapula_L_extend"
      dyntype="filter" biastype="affine" dynprm="0.04" gainprm="0.0174532925199433" biasprm="0 -0.5" />
    <general name="shoulder_L" forcerange="-0.15 0.15" joint="shoulder_L" dyntype="filter"
      biastype="affine" dynprm="0.04" gainprm="0.3272492347489368"
      biasprm="-0.06544984694978737 -0.3" />
    <general name="shoulder_sup_L" forcerange="-0.15 0.15" joint="shoulder_sup_L" dyntype="filter"
      biastype="affine" dynprm="0.04" gainprm="0.1780235837034216" biasprm="0.1623156204354726 -0.3" />
    <general name="elbow_L" forcerange="-0.15 0.15" joint="elbow_L" dyntype="filter"
      biastype="affine" dynprm="0.04" gainprm="0.3010692959690218"
      biasprm="-0.0916297857297023 -0.3" />
    <general name="wrist_L" forcerange="-0.05 0.05" joint="wrist_L" dyntype="filter"
      biastype="affine" dynprm="0.04" gainprm="0.1221730476396031"
      biasprm="0.08726646259971647 -0.1" />
    <general name="finger_L" forcerange="-0.025 0.025" joint="finger_L" dyntype="filter"
      biastype="affine" dynprm="0.04" gainprm="0.03926990816987241"
      biasprm="0.03926990816987241 -0.05" />
    <general name="scapula_R_supinate" forcerange="-0.25 0.25" joint="scapula_R_supinate"
      dyntype="filter" biastype="affine" dynprm="0.04" gainprm="0.04799655442984406"
      biasprm="0.03926990816987241 -0.5" />
    <general name="scapula_R_abduct" forcerange="-0.25 0.25" joint="scapula_R_abduct"
      dyntype="filter" biastype="affine" dynprm="0.04" gainprm="0.1308996938995747" biasprm="0 -0.5" />
    <general name="scapula_R_extend" forcerange="-0.25 0.25" joint="scapula_R_extend"
      dyntype="filter" biastype="affine" dynprm="0.04" gainprm="0.0174532925199433" biasprm="0 -0.5" />
    <general name="shoulder_R" forcerange="-0.15 0.15" joint="shoulder_R" dyntype="filter"
      biastype="affine" dynprm="0.04" gainprm="0.3272492347489368"
      biasprm="-0.06544984694978737 -0.3" />
    <general name="shoulder_sup_R" forcerange="-0.15 0.15" joint="shoulder_sup_R" dyntype="filter"
      biastype="affine" dynprm="0.04" gainprm="0.1780235837034216" biasprm="0.1623156204354726 -0.3" />
    <general name="elbow_R" forcerange="-0.15 0.15" joint="elbow_R" dyntype="filter"
      biastype="affine" dynprm="0.04" gainprm="0.3010692959690218"
      biasprm="-0.0916297857297023 -0.3" />
    <general name="wrist_R" forcerange="-0.05 0.05" joint="wrist_R" dyntype="filter"
      biastype="affine" dynprm="0.04" gainprm="0.1221730476396031"
      biasprm="0.08726646259971647 -0.1" />
    <general name="finger_R" forcerange="-0.025 0.025" joint="finger_R" dyntype="filter"
      biastype="affine" dynprm="0.04" gainprm="0.03926990816987241"
      biasprm="0.03926990816987241 -0.05" />
  </actuator>
  <sensor>
    <accelerometer name="accelerometer" site="head" />
    <velocimeter name="velocimeter" site="head" />
    <gyro name="gyro" site="head" />
    <!-- <touch name="palm_L" site="palm_L"/>
    <touch name="palm_R" site="palm_R"/>
    <touch name="sole_L" site="sole_L"/>
    <touch name="sole_R" site="sole_R"/> -->
    <subtreelinvel name="torso" body="torso" />
  </sensor>
  <compiler meshdir="./" />
</mujoco><|MERGE_RESOLUTION|>--- conflicted
+++ resolved
@@ -169,7 +169,6 @@
         type="plane" material="grid" />
     </body>
     <body name="walker">
-<<<<<<< HEAD
     <freejoint name="root"/>
     <body name="torso" pos="0.03099526054578288 2.058524937651458e-07 0.06508957263119967">
       <light name="tracking_light" mode="trackcom" pos="0 0 3"/>
@@ -218,116 +217,10 @@
                             <geom name="toe_L2_collision" class="nonself_collision_primitive_paw" size="0.002383208424149982 0.007253243030021683" pos="0.006797324896706034 0.005522826478573654 0" euler="1.570796326794897 -1.221730476396031 0"/>
                             <site name="sole_L" class="sensor" type="box" size="0.006 0.004 0.002" pos="0.008200000000000001 0.00246 -0.00164" euler="0 0 0.3490658503988659"/>
                             <!-- <site name="sole_L" class="sensor" type="box" size="0.010 0.006 0.002" pos="0.008200000000000001 0.00246 -0.00164" euler="0 0 0.3490658503988659"/> -->
-=======
-      <freejoint name="root" />
-      <body name="torso" pos="0.03099526054578288 2.058524937651458e-07 0.06508957263119967">
-        <light name="tracking_light" mode="trackcom" pos="0 0 3" />
-        <camera name="close_profile" mode="trackcom" pos=".5 -.5 0.5" xyaxes="1 1 0 -1 1 2" />
-        <camera name="back" mode="trackcom" pos="-1 0 0.5" xyaxes="0 -1 0 1 0 2" />
-        <camera name="side" mode="trackcom" pos="0 -1 0.5" xyaxes="1 0 0 0 1 2" />
-        <camera name="side_alt" mode="trackcom" pos="0.5 -0.561 0.199"
-          xyaxes="0.766 0.643 0.000 -0.162 0.192 0.968" />
-        <camera name="top" mode="trackcom" fovy="100.0" pos="0 0 1" zaxis="0 -0.2 1" />
-        <geom name="collision_torso" class="no_collision" type="ellipsoid" size="0.05 0.024 0.026"
-          density="468.251260009" pos="-0.008200000000000001 0 0" euler="0 0.1745329251994329 0" />
-        <body name="vertebra_1"
-          pos="-0.01917944366660853 -1.880335592758969e-07 0.01684645690649089">
-          <geom name="vertebra_1_collision" class="no_collision" type="sphere" size="0.01"
-            pos="0 0 -0.00164" />
-          <body name="vertebra_2"
-            pos="-0.005629716335317717 2.594803588658443e-06 0.0005320922698783236">
-            <geom name="vertebra_2_collision" class="no_collision" type="sphere" size="0.01"
-              pos="0 0 -0.00164" />
-            <body name="vertebra_3"
-              pos="-0.006517166672542409 -1.041062865360766e-05 -9.467218894820495e-05">
-              <geom name="vertebra_3_collision" class="no_collision" type="sphere" size="0.01"
-                pos="0 0 -0.00164" />
-              <body name="vertebra_4"
-                pos="-0.006777704185187035 8.746101127162902e-06 -0.001299314772852475">
-                <geom name="vertebra_4_collision" class="no_collision" type="sphere" size="0.01"
-                  pos="0 0 -0.00164" />
-                <body name="vertebra_5"
-                  pos="-0.006890066562303102 -6.204333649723221e-06 -0.002498064978782454">
-                  <geom name="vertebra_5_collision" class="no_collision" type="sphere" size="0.01"
-                    pos="0 0 -0.00164" />
-                  <body name="vertebra_6"
-                    pos="-0.006185284434681512 5.254442128955049e-06 -0.003641122453027834">
-                    <geom name="vertebra_6_collision" class="no_collision" type="sphere" size="0.01"
-                      pos="0 0 -0.00164" />
-                    <joint name="vertebra_6_twist" class="lumbar_twist" axis="1 0 0" />
-                    <body name="pelvis"
-                      pos="-0.01307140919884396 3.513221433820909e-06 -0.008120982829772532">
-                      <geom name="collision_pelvis_L" class="no_collision" size="0.013 0.021 0"
-                        density="1548.57736929" pos="-0.00082 0.00656 -0.00574"
-                        euler="0 0.8726646259971648 0" />
-                      <geom name="collision_pelvis_R" class="no_collision" size="0.013 0.021 0"
-                        density="1548.57736929" pos="-0.00082 -0.00656 -0.00574"
-                        euler="0 0.8726646259971648 0" />
-                      <geom name="collision_pelvis_gut" class="no_collision" type="ellipsoid"
-                        size="0.02 0.02 0.018" density="1548.57736929" pos="0.0205 0 -0.0164"
-                        euler="0 -0.5235987755982988 0" />
-                      <site name="hip_L" size="0.0022"
-                        pos="-0.004810292416764615 0.01149125410671547 -0.009887823301127264" />
-                      <site name="hip_R" size="0.0022"
-                        pos="-0.004810292416764615 -0.01149125410671547 -0.009887823301127264" />
-                      <body name="upper_leg_L"
-                        pos="-0.004810292416764615 0.01149125410671547 -0.009887823301127264">
-                        <joint name="hip_L_supinate" class="hip_supinate" axis="-0 -0 1" />
-                        <joint name="hip_L_abduct" class="hip_abduct" axis="1 -0 -0" />
-                        <joint name="hip_L_extend" class="hip_extend" axis="0 1 0" />
-                        <site name="knee_L" type="cylinder" size="0.0006000000000000001 0.004"
-                          pos="0.01542264534586861 0.01747899805865108 -0.02570440890978101"
-                          zaxis="0 1 0" />
-                        <geom name="upper_leg_L0_collision" class="no_collision"
-                          size="0.008742403002230982 0.01748480600446196" density="1561.75550556"
-                          pos="0.008602524554195285 0.01075315569274411 -0.01290378683129293"
-                          euler="0.6108652381980153 -0.6981317007977318 0" />
-                        <body name="lower_leg_L"
-                          pos="0.01542264534586861 0.01747899805865108 -0.02570440890978101">
-                          <joint name="knee_L" class="knee" axis="0.5 -1 0" />
-                          <site name="ankle_L" type="cylinder" size="0.0006000000000000001 0.0026"
-                            pos="-0.03230154033783406 -0.004727054683585472 -0.02205958852339887"
-                            zaxis="0 1 0" />
-                          <body name="foot_L"
-                            pos="-0.03230154033783406 -0.004727054683585472 -0.02205958852339887">
-                            <joint name="ankle_L" class="ankle" axis="-0.3 1 0" />
-                            <geom name="foot_L_collision" class="nonself_collision_primitive_paw"
-                              size="0.003210712207833968 0.01238417565878816"
-                              density="2041.15978228"
-                              pos="0.008274464032760684 0.002256672008934731 -0.002256672008934731"
-                              euler="1.570796326794897 -1.221730476396031 0" />
-                            <site name="toe_L" type="cylinder"
-                              size="0.0006000000000000001 0.005000000000000001"
-                              pos="0.02109994311367263 0.007614327297542731 -0.002752166493087734"
-                              zaxis="0 1 0" />
-                            <body name="toe_L"
-                              pos="0.02109994311367263 0.007614327297542731 -0.002752166493087734">
-                              <joint name="toe_L" class="toe" axis="0 1 0" />
-                              <geom name="toe_L0_collision" class="nonself_collision_primitive_paw"
-                                size="0.002383208424149982 0.007253243030021683"
-                                pos="0.008496656120882544 -0.0008496656120882542 0"
-                                euler="1.570796326794897 -1.221730476396031 0" />
-                              <geom name="toe_L1_collision" class="nonself_collision_primitive_paw"
-                                size="0.002383208424149982 0.007771331817880374"
-                                pos="0.008071823314838416 0.002548996836264763 0"
-                                euler="1.570796326794897 -1.221730476396031 0" />
-                              <geom name="toe_L2_collision" class="nonself_collision_primitive_paw"
-                                size="0.002383208424149982 0.007253243030021683"
-                                pos="0.006797324896706034 0.005522826478573654 0"
-                                euler="1.570796326794897 -1.221730476396031 0" />
-                              <site name="sole_L" class="sensor" type="box" size="0.006 0.004 0.002"
-                                pos="0.008200000000000001 0.00246 -0.00164"
-                                euler="0 0 0.3490658503988659" />
-                            </body>
->>>>>>> 70b53ca4
                           </body>
-                          <geom name="lower_leg_L_collision" class="no_collision"
-                            size="0.006556802251673236 0.01923328660490816" density="1302.86687267"
-                            pos="-0.01226339046929431 0.0001224792426221771 -0.01071813365303941"
-                            quat="0.5843939876140521 0.278581552273902 0.3900453953818352 0.6547828460754284" />
                         </body>
+                        <geom name="lower_leg_L_collision" class="no_collision" size="0.006556802251673236 0.01923328660490816" density="1302.86687267" pos="-0.01226339046929431 0.0001224792426221771 -0.01071813365303941" quat="0.5843939876140521 0.278581552273902 0.3900453953818352 0.6547828460754284"/>
                       </body>
-<<<<<<< HEAD
                     </body>
                     <body name="upper_leg_R" pos="-0.004810292416764615 -0.01149125410671547 -0.009887823301127264">
                       <joint name="hip_R_supinate" class="hip_supinate" axis="0 0 -1"/>
@@ -349,612 +242,196 @@
                             <geom name="toe_R2_collision" class="nonself_collision_primitive_paw" size="0.002383208424149982 0.007253243030021683" pos="0.006797324896706034 -0.005522826478573654 0" euler="1.570796326794897 1.221730476396031 0"/>
                             <site name="sole_R" class="sensor" type="box" size="0.006 0.004 0.002" pos="0.008200000000000001 -0.00246 -0.00164" euler="0 0 -0.3490658503988659"/>
                             <!-- <site name="sole_R" class="sensor" type="box" size="0.010 0.006 0.002" pos="0.008200000000000001 -0.00246 -0.00164" euler="0 0 -0.3490658503988659"/> -->
-=======
-                      <body name="upper_leg_R"
-                        pos="-0.004810292416764615 -0.01149125410671547 -0.009887823301127264">
-                        <joint name="hip_R_supinate" class="hip_supinate" axis="0 0 -1" />
-                        <joint name="hip_R_abduct" class="hip_abduct" axis="-1 0 0" />
-                        <joint name="hip_R_extend" class="hip_extend" axis="0 1 0" />
-                        <site name="knee_R" type="cylinder" size="0.0006000000000000001 0.004"
-                          pos="0.01542264534586861 -0.01747899805865108 -0.02570440890978101"
-                          zaxis="0 1 0" />
-                        <geom name="upper_leg_R0_collision" class="no_collision"
-                          size="0.008742403002230982 0.01748480600446196" density="1561.75550556"
-                          pos="0.008602524554195285 -0.01075315569274411 -0.01290378683129293"
-                          euler="-0.6108652381980153 -0.6981317007977318 0" />
-                        <body name="lower_leg_R"
-                          pos="0.01542264534586861 -0.01747899805865108 -0.02570440890978101">
-                          <joint name="knee_R" class="knee" axis="-0.5 -1 0" />
-                          <site name="ankle_R" type="cylinder" size="0.0006000000000000001 0.0026"
-                            pos="-0.03230154033783406 0.004727054683585472 -0.02205958852339887"
-                            zaxis="0 1 0" />
-                          <body name="foot_R"
-                            pos="-0.03230154033783406 0.004727054683585472 -0.02205958852339887">
-                            <joint name="ankle_R" class="ankle" axis="0.3 1 0" />
-                            <geom name="foot_R_collision" class="nonself_collision_primitive_paw"
-                              size="0.003210712207833968 0.01238417565878816"
-                              density="2041.15978228"
-                              pos="0.008274464032760684 -0.002256672008934731 -0.002256672008934731"
-                              euler="1.570796326794897 1.221730476396031 0" />
-                            <site name="toe_R" type="cylinder"
-                              size="0.0006000000000000001 0.005000000000000001"
-                              pos="0.02109994311367263 -0.007614327297542731 -0.002752166493087734"
-                              zaxis="0 1 0" />
-                            <body name="toe_R"
-                              pos="0.02109994311367263 -0.007614327297542731 -0.002752166493087734">
-                              <joint name="toe_R" class="toe" axis="0 1 0" />
-                              <geom name="toe_R0_collision" class="nonself_collision_primitive_paw"
-                                size="0.002383208424149982 0.007253243030021683"
-                                pos="0.008496656120882544 0.0008496656120882542 0"
-                                euler="1.570796326794897 1.221730476396031 0" />
-                              <geom name="toe_R1_collision" class="nonself_collision_primitive_paw"
-                                size="0.002383208424149982 0.007771331817880374"
-                                pos="0.008071823314838416 -0.002548996836264763 0"
-                                euler="1.570796326794897 1.221730476396031 0" />
-                              <geom name="toe_R2_collision" class="nonself_collision_primitive_paw"
-                                size="0.002383208424149982 0.007253243030021683"
-                                pos="0.006797324896706034 -0.005522826478573654 0"
-                                euler="1.570796326794897 1.221730476396031 0" />
-                              <site name="sole_R" class="sensor" type="box" size="0.006 0.004 0.002"
-                                pos="0.008200000000000001 -0.00246 -0.00164"
-                                euler="0 0 -0.3490658503988659" />
+                          </body>
+                        </body>
+                        <geom name="lower_leg_R_collision" class="no_collision" size="0.006556802251673236 0.01923328660490816" density="1302.86687267" pos="-0.01202896613332032 -0.0001615786954038913 -0.0105741369075766" quat="0.6564315036111004 0.3901417719765998 0.2779576926818845 0.5827749135856758"/>
+                      </body>
+                    </body>
+                    <body name="vertebra_C1" pos="-0.01578991172983967 0 -0.01188162292618369">
+                      <body name="vertebra_C2" pos="-0.003877053782139318 0 -0.004226431204517265">
+                        <body name="vertebra_C3" pos="-0.003424026812590301 0 -0.004263077436113009">
+                          <body name="vertebra_C4" pos="-0.003271874666658243 0 -0.004416838152219076">
+                            <body name="vertebra_C5" pos="-0.003175974271018995 0 -0.004569340859213865">
+                              <body name="vertebra_C6" pos="-0.003119193850481998 0 -0.004901355281343103">
+                                <body name="vertebra_C7" pos="-0.003215811269353427 0 -0.005644371131998142">
+                                  <body name="vertebra_C8" pos="-0.003445853504479746 0 -0.005518181272185016">
+                                    <body name="vertebra_C9" pos="-0.00428517277518055 0 -0.005115018280065306">
+                                      <body name="vertebra_C10" pos="-0.004861545164642819 0 -0.004562186342662474">
+                                        <body name="vertebra_C11" pos="-0.005374786984897312 0 -0.004364207168994159">
+                                          <body name="vertebra_C12" pos="-0.006134478460615445 0 -0.003841502801916079">
+                                            <body name="vertebra_C13" pos="-0.00689742745021331 0 -0.002592428185172008">
+                                              <body name="vertebra_C14" pos="-0.006825037737343853 0 -0.0009088998932926352">
+                                                <body name="vertebra_C15" pos="-0.006526211069134326 0 -0.0003153309968866059">
+                                                  <body name="vertebra_C16" pos="-0.006693909447912509 0 -0.0001384885270556547">
+                                                    <body name="vertebra_C17" pos="-0.006485426246850028 0 -1.670467139216664e-05">
+                                                      <body name="vertebra_C18" pos="-0.006207432181797656 0 1.825573131422967e-10">
+                                                        <body name="vertebra_C19" pos="-0.006204259597825435 0 -8.201902227376357e-10">
+                                                          <body name="vertebra_C20" pos="-0.006228376819942582 0 2.516520472814411e-06">
+                                                            <body name="vertebra_C21" pos="-0.006117653417468877 0 -0.0001096641718318435">
+                                                            <body name="vertebra_C22" pos="-0.006508107849533902 0 -1.311987483649039e-05">
+                                                            <body name="vertebra_C23" pos="-0.006390755412623964 0 1.751401410207947e-09">
+                                                            <body name="vertebra_C24" pos="-0.006180715195251588 0 -1.247135173292058e-09">
+                                                            <body name="vertebra_C25" pos="-0.005968198951736014 0 1.379492349778272e-10">
+                                                            <body name="vertebra_C26" pos="-0.005628676580141834 0 -1.365630198950016e-09">
+                                                            <body name="vertebra_C27" pos="-0.005193120282271783 0 1.395692942078239e-09">
+                                                            <body name="vertebra_C28" pos="-0.005036239104451245 0 5.073982356059771e-07">
+                                                            <body name="vertebra_C29" pos="-0.004773896837169728 0 -6.205554570421282e-11">
+                                                            <body name="vertebra_C30" pos="-0.00400535162294913 0 -4.197183187153738e-07">
+                                                            <geom name="vertebra_C30_collision" class="no_collision" size="0.001297856215387583 0.00616252573672682 0.003456539940088987" density="507.157357703" pos="-3.413935800722356e-17 0 0" quat="0 0.7071067811865475 0 0.7071067811865476"/>
+                                                            </body>
+                                                            <joint name="vertebra_C29_bend" class="caudal_bend" pos="0.00374077633023262 0 4.862608565869494e-11" axis="1.299892892972596e-08 0 -0.9999999999999999" range="-0.2617993877991494 0.2617993877991494"/>
+                                                            <geom name="vertebra_C29_collision" class="no_collision" size="0.001296832459047437 0.005963775183772668 0.002618767786771059" density="507.157357703" pos="2.275957200481571e-17 0 0" quat="0 0.7071067811865475 0 0.7071067811865476"/>
+                                                            </body>
+                                                            <geom name="vertebra_C28_collision" class="no_collision" size="0.001296832342632115 0.005764920220826752 0.002877779770642519" density="507.157357703" pos="-2.275957200481571e-17 0 0" quat="0 0.7071067811865475 0 0.7071067811865476"/>
+                                                            </body>
+                                                            <joint name="vertebra_C27_extend" class="caudal_extend" pos="0.003853817004710296 0 -1.035744388955742e-09" axis="0 0.9999999999999999 0" range="-0.2617993877991494 0.2617993877991494"/>
+                                                            <geom name="vertebra_C27_collision" class="no_collision" size="0.001379601657390594 0.005566182837355882 0.003061448689550161" density="507.157357703" pos="-2.275957200481571e-17 -5.689893001203927e-18 0" quat="0 0.7071067811865475 0 0.7071067811865476"/>
+                                                            </body>
+                                                            <geom name="vertebra_C26_collision" class="no_collision" size="0.001379605033434927 0.005367331657907926 0.003061428898945451" density="507.157357703" pos="0 0 0" quat="0 0.7071067811865475 0 0.7071067811865476"/>
+                                                            </body>
+                                                            <joint name="vertebra_C25_bend" class="caudal_bend" pos="0.003596235066652297 0 -8.31235487048931e-11" axis="-2.311404765380703e-08 0 -0.9999999999999998" range="-0.2617993877991494 0.2617993877991494"/>
+                                                            <geom name="vertebra_C25_collision" class="no_collision" size="0.001379601657390594 0.005168589268578216 0.003478922415524721" density="507.157357703" pos="2.275957200481571e-17 5.689893001203927e-18 0" quat="0 0.7071067811865475 0 0.7071067811865476"/>
+                                                            </body>
+                                                            <geom name="vertebra_C24_collision" class="no_collision" size="0.00137960200663656 0.004969772635377012 0.003478918690234423" density="507.157357703" pos="0 5.689893001203927e-18 0" quat="0 0.7071067811865475 0 0.7071067811865476"/>
+                                                            </body>
+                                                            <joint name="vertebra_C23_extend" class="caudal_extend" pos="0.003596219234168395 0 -9.855522597059318e-10" axis="0 1 0" range="-0.2617993877991494 0.2617993877991494"/>
+                                                            <geom name="vertebra_C23_collision" class="no_collision" size="0.001379598979838192 0.004770975443534553 0.00374077633023262" density="507.157357703" pos="0 0 0" quat="0 0.7071067811865475 0 0.7071067811865476"/>
+                                                            </body>
+                                                            <geom name="vertebra_C22_collision" class="no_collision" size="0.0013796032872051 0.004572178106172942 0.003740778425708413" density="507.157357703" pos="2.275957200481571e-17 0 0" quat="0 0.7071067811865475 0 0.7071067811865476"/>
+                                                            </body>
+                                                            <joint name="vertebra_C21_bend" class="caudal_bend" pos="0.003863156863235094 0 6.925039212804248e-05" axis="0.01792297618959377 0 -0.9998393705613454" range="-0.2617993877991494 0.2617993877991494"/>
+                                                            <geom name="vertebra_C21_collision" class="no_collision" size="0.00153051526285708 0.004972128779627383 0.003853817004710436" density="507.157357703" pos="-2.275957200481571e-17 0 0" quat="0 0.7071067811865475 0 0.7071067811865476"/>
+                                                            </body>
+                                                            <geom name="vertebra_C20_collision" class="no_collision" size="0.001498286379501224 0.005176536360522732 0.003596158232539892" density="507.157357703" pos="0 2.844946500601963e-18 0" quat="0 0.7071067811865475 0 0.7071067811865476"/>
+                                                          </body>
+                                                          <joint name="vertebra_C19_extend" class="caudal_extend" pos="0.00427856529131528 0 5.656174381406233e-10" axis="-0 1 0" range="-0.2617993877991494 0.2617993877991494"/>
+                                                          <geom name="vertebra_C19_collision" class="no_collision" size="0.00163395400159061 0.005171378143131733 0.003596235066652298" density="507.157357703" pos="0 0 0" quat="0 0.7071067811865475 0 0.7071067811865476"/>
+                                                        </body>
+                                                        <geom name="vertebra_C18_collision" class="no_collision" size="0.001633956097066402 0.004912774951662868 0.003596230177208781" density="507.157357703" pos="-4.551914400963142e-17 3.556183125752454e-19 0" quat="0 0.7071067811865475 0 0.7071067811865476"/>
+                                                      </body>
+                                                      <joint name="vertebra_C17_bend" class="caudal_bend" pos="0.004279410240846748 0 1.102258187892252e-05" axis="0.002575715973669538 0 -0.9999966828381097" range="-0.2617993877991494 0.2617993877991494"/>
+                                                      <geom name="vertebra_C17_collision" class="no_collision" size="0.001633955631405115 0.004654210468288511 0.00359621923416853" density="507.157357703" pos="4.551914400963142e-17 3.556183125752454e-19 0" quat="0 0.7071067811865475 0 0.7071067811865476"/>
+                                                    </body>
+                                                    <geom name="vertebra_C16_collision" class="no_collision" size="0.00187811441719532 0.004395640251459554 0.003866892773658037" density="507.157357703" pos="4.551914400963142e-17 0 0" quat="0 0.7071067811865475 0 0.7071067811865476"/>
+                                                  </body>
+                                                  <joint name="vertebra_C15_extend" class="caudal_extend" pos="0.003932832330984124 0 0.0001900251043645143" axis="-0 0.9999999999999999 0" range="-0.2617993877991494 0.2617993877991494"/>
+                                                  <geom name="vertebra_C15_collision" class="no_collision" size="0.001845342689193785 0.004137067589908838 0.003863777499645948" density="507.157357703" pos="0 -2.844946500601963e-18 0" quat="-3.048411496515643e-15 0.6991848455046811 3.117107305228081e-15 0.7149409428873096"/>
+                                                </body>
+                                                <geom name="vertebra_C14_collision" class="no_collision" size="0.00184506073128432 0.003878506540786475 0.003863667836412787" density="507.157357703" pos="-4.551914400963142e-17 -4.267419750902945e-18 0" quat="0 0.6866112770928985 0 0.7270247273434782"/>
+                                              </body>
+                                              <joint name="vertebra_C13_bend" class="caudal_bend" pos="0.003512235031584721 0 0.001320088852626807" axis="0.3518244833508478 0 -0.9360659874789323" range="-0.2617993877991494 0.2617993877991494"/>
+                                              <geom name="vertebra_C13_collision" class="no_collision" size="0.002090706257149577 0.003959977824706584 0.004278565291315317" density="507.157357703" pos="-1.137978600240785e-17 0 1.778091562876227e-19" quat="1.892164903646171e-16 0.6293932092262298 -2.336181429597261e-16 0.7770869888113604"/>
+                                            </body>
+                                            <geom name="vertebra_C12_collision" class="no_collision" size="0.002433547750115395 0.004146181046962738 0.004279083106666803" density="507.157357703" pos="0 0 0" quat="1.235560731911126e-17 0.5080793265726891 -7.288463628123299e-18 0.8613102796956755"/>
+                                          </body>
+                                          <joint name="vertebra_C11_extend" class="caudal_extend" pos="0.002737042072842745 0 0.002222417124567619" axis="-0 0.9999999999999998 0" range="-0.2617993877991494 0.2617993877991494"/>
+                                          <geom name="vertebra_C11_collision" class="no_collision" size="0.002499659545719624 0.003896944806911051 0.0042794244363904" density="507.157357703" pos="-2.275957200481571e-17 0 0" quat="8.0408085539503e-17 0.4349444185915732 -3.883920751947562e-17 0.9004573020060631"/>
+                                        </body>
+                                        <geom name="vertebra_C10_collision" class="no_collision" size="0.003421195782721043 0.005196776997763664 0.003937873989343643" density="507.157357703" pos="0 0 -1.422473250300982e-18" quat="6.606927199194023e-17 0.404822478038031 -2.925028864881283e-17 0.914395298147988"/>
+                                      </body>
+                                      <joint name="vertebra_C9_bend" class="caudal_bend" pos="0.002886456803488155 0 0.003445433845742364" axis="0.7665487416508834 0 -0.6421861308635113" range="-0.2617993877991494 0.2617993877991494"/>
+                                      <geom name="vertebra_C9_collision" class="no_collision" size="0.003130586817860603 0.004494897730182856 0.003937420435249805" density="507.157357703" pos="0 0 -2.844946500601963e-18" quat="0.9339363308955284 -2.188685129702187e-17 0.3574394072194587 5.718710691193161e-17"/>
+                                    </body>
+                                    <geom name="vertebra_C8_collision" class="no_collision" size="0.003015818307176232 0.003957028646254912 0.003936874680221081" density="507.157357703" pos="0 0 -2.844946500601963e-18" quat="0.9557562961254608 -1.801208397451436e-17 0.2941596546376485 5.852319444074877e-17"/>
+                                  </body>
+                                  <joint name="vertebra_C7_extend" class="caudal_extend" pos="0.00269018377049155 0 0.004721793147078994" axis="-0 0.9999999999999998 0" range="-0.2617993877991494 0.2617993877991494"/>
+                                  <geom name="vertebra_C7_collision" class="no_collision" size="0.003256943542510271 0.004638898652046919 0.003752123331651092" density="507.157357703" pos="0 0 0" quat="-0.9587181623873691 -0.02864387142163538 -0.2629262253293439 0.1044452668751926"/>
+                                </body>
+                                <joint name="vertebra_C6_extend" class="caudal_extend" pos="0.002103353485914151 0 0.00330511125979672" axis="-0 0.9999999999999998 0" range="-0.2617993877991494 0.2617993877991494"/>
+                                <joint name="vertebra_C6_bend" class="caudal_bend" pos="0.002103353485914151 0 0.00330511125979672" axis="0.8436498258045544 0 -0.5368938176398985" range="-0.2617993877991494 0.2617993877991494"/>
+                                <geom name="vertebra_C6_collision" class="no_collision" size="0.003849131055176258 0.004441792552825063 0.003917634021490812" density="507.157357703" pos="0 0 -5.689893001203927e-18" quat="-0.9684724633255426 -0.0201653665451908 -0.2338356379719502 0.08351850206094803"/>
+                              </body>
+                              <joint name="vertebra_C5_extend" class="caudal_extend" pos="0.002012248229580733 0 0.00289506377246373" axis="-0 0.9999999999999998 0" range="-0.2617993877991494 0.2617993877991494"/>
+                              <joint name="vertebra_C5_bend" class="caudal_bend" pos="0.002012248229580733 0 0.00289506377246373" axis="0.8211323953906199 0 -0.5707377587299287" range="-0.2617993877991494 0.2617993877991494"/>
+                              <geom name="vertebra_C5_collision" class="no_collision" size="0.004545329604297876 0.003776637255214155 0.003525696694850922" density="507.157357703" pos="0 0 0" quat="0.959555122982002 -1.723817788817547e-17 0.2815208091047534 5.875580549826768e-17"/>
                             </body>
->>>>>>> 70b53ca4
+                            <joint name="vertebra_C4_extend" class="caudal_extend" pos="0.002536050295425576 0 0.003423518576346546" axis="-0 0.9999999999999996 0" range="-0.2617993877991494 0.2617993877991494"/>
+                            <joint name="vertebra_C4_bend" class="caudal_bend" pos="0.002536050295425576 0 0.003423518576346546" axis="0.8035447758282259 0 -0.595244313907462" range="-0.2617993877991494 0.2617993877991494"/>
+                            <geom name="vertebra_C4_collision" class="no_collision" size="0.006652826443314552 0.003851699293591082 0.004260519985109568" density="507.157357703" pos="0 0 -5.689893001203927e-18" quat="0.6698964656770412 0.2263597253784533 0.2263597253784533 0.6698964656770412"/>
                           </body>
-                          <geom name="lower_leg_R_collision" class="no_collision"
-                            size="0.006556802251673236 0.01923328660490816" density="1302.86687267"
-                            pos="-0.01202896613332032 -0.0001615786954038913 -0.0105741369075766"
-                            quat="0.6564315036111004 0.3901417719765998 0.2779576926818845 0.5827749135856758" />
+                          <joint name="vertebra_C3_extend" class="caudal_extend" pos="0.002814632916334075 0 0.003504352837554861" axis="-0 0.9999999999999998 0" range="-0.2617993877991494 0.2617993877991494"/>
+                          <joint name="vertebra_C3_bend" class="caudal_bend" pos="0.002814632916334075 0 0.003504352837554861" axis="0.7796571863505312 0 -0.6262065727633115" range="-0.2617993877991494 0.2617993877991494"/>
+                          <geom name="vertebra_C3_collision" class="no_collision" size="0.007895978167653084 0.00409743981435895 0.00449473550543189" density="507.157357703" pos="0 0 5.689893001203927e-18" quat="0.658413368499565 0.2578601097127201 0.2578601097127201 0.658413368499565"/>
                         </body>
+                        <joint name="vertebra_C2_extend" class="caudal_extend" pos="0.00355852682138871 0 0.003879200456107687" axis="-0 1 0" range="-0.2617993877991494 0.2617993877991494"/>
+                        <joint name="vertebra_C2_bend" class="caudal_bend" pos="0.00355852682138871 0 0.003879200456107687" axis="0.7369087259505994 0 -0.6759922555901543" range="-0.2617993877991494 0.2617993877991494"/>
+                        <geom name="vertebra_C2_collision" class="no_collision" size="0.008360366337001324 0.003506151144392788 0.005264153238385916" density="507.157357703" pos="0 0 0" quat="0.6165945006583455 0.3461375763448482 0.3461375763448482 0.6165945006583455"/>
                       </body>
-                      <body name="vertebra_C1" pos="-0.01578991172983967 0 -0.01188162292618369">
-                        <body name="vertebra_C2" pos="-0.003877053782139318 0 -0.004226431204517265">
-                          <body name="vertebra_C3"
-                            pos="-0.003424026812590301 0 -0.004263077436113009">
-                            <body name="vertebra_C4"
-                              pos="-0.003271874666658243 0 -0.004416838152219076">
-                              <body name="vertebra_C5"
-                                pos="-0.003175974271018995 0 -0.004569340859213865">
-                                <body name="vertebra_C6"
-                                  pos="-0.003119193850481998 0 -0.004901355281343103">
-                                  <body name="vertebra_C7"
-                                    pos="-0.003215811269353427 0 -0.005644371131998142">
-                                    <body name="vertebra_C8"
-                                      pos="-0.003445853504479746 0 -0.005518181272185016">
-                                      <body name="vertebra_C9"
-                                        pos="-0.00428517277518055 0 -0.005115018280065306">
-                                        <body name="vertebra_C10"
-                                          pos="-0.004861545164642819 0 -0.004562186342662474">
-                                          <body name="vertebra_C11"
-                                            pos="-0.005374786984897312 0 -0.004364207168994159">
-                                            <body name="vertebra_C12"
-                                              pos="-0.006134478460615445 0 -0.003841502801916079">
-                                              <body name="vertebra_C13"
-                                                pos="-0.00689742745021331 0 -0.002592428185172008">
-                                                <body name="vertebra_C14"
-                                                  pos="-0.006825037737343853 0 -0.0009088998932926352">
-                                                  <body name="vertebra_C15"
-                                                    pos="-0.006526211069134326 0 -0.0003153309968866059">
-                                                    <body name="vertebra_C16"
-                                                      pos="-0.006693909447912509 0 -0.0001384885270556547">
-                                                      <body name="vertebra_C17"
-                                                        pos="-0.006485426246850028 0 -1.670467139216664e-05">
-                                                        <body name="vertebra_C18"
-                                                          pos="-0.006207432181797656 0 1.825573131422967e-10">
-                                                          <body name="vertebra_C19"
-                                                            pos="-0.006204259597825435 0 -8.201902227376357e-10">
-                                                            <body name="vertebra_C20"
-                                                              pos="-0.006228376819942582 0 2.516520472814411e-06">
-                                                              <body name="vertebra_C21"
-                                                                pos="-0.006117653417468877 0 -0.0001096641718318435">
-                                                                <body name="vertebra_C22"
-                                                                  pos="-0.006508107849533902 0 -1.311987483649039e-05">
-                                                                  <body name="vertebra_C23"
-                                                                    pos="-0.006390755412623964 0 1.751401410207947e-09">
-                                                                    <body name="vertebra_C24"
-                                                                      pos="-0.006180715195251588 0 -1.247135173292058e-09">
-                                                                      <body name="vertebra_C25"
-                                                                        pos="-0.005968198951736014 0 1.379492349778272e-10">
-                                                                        <body name="vertebra_C26"
-                                                                          pos="-0.005628676580141834 0 -1.365630198950016e-09">
-                                                                          <body name="vertebra_C27"
-                                                                            pos="-0.005193120282271783 0 1.395692942078239e-09">
-                                                                            <body
-                                                                              name="vertebra_C28"
-                                                                              pos="-0.005036239104451245 0 5.073982356059771e-07">
-                                                                              <body
-                                                                                name="vertebra_C29"
-                                                                                pos="-0.004773896837169728 0 -6.205554570421282e-11">
-                                                                                <body
-                                                                                  name="vertebra_C30"
-                                                                                  pos="-0.00400535162294913 0 -4.197183187153738e-07">
-                                                                                  <geom
-                                                                                    name="vertebra_C30_collision"
-                                                                                    class="no_collision"
-                                                                                    size="0.001297856215387583 0.00616252573672682 0.003456539940088987"
-                                                                                    density="507.157357703"
-                                                                                    pos="-3.413935800722356e-17 0 0"
-                                                                                    quat="0 0.7071067811865475 0 0.7071067811865476" />
-                                                                                </body>
-                                                                                <joint
-                                                                                  name="vertebra_C29_bend"
-                                                                                  class="caudal_bend"
-                                                                                  pos="0.00374077633023262 0 4.862608565869494e-11"
-                                                                                  axis="1.299892892972596e-08 0 -0.9999999999999999"
-                                                                                  range="-0.2617993877991494 0.2617993877991494" />
-                                                                                <geom
-                                                                                  name="vertebra_C29_collision"
-                                                                                  class="no_collision"
-                                                                                  size="0.001296832459047437 0.005963775183772668 0.002618767786771059"
-                                                                                  density="507.157357703"
-                                                                                  pos="2.275957200481571e-17 0 0"
-                                                                                  quat="0 0.7071067811865475 0 0.7071067811865476" />
-                                                                              </body>
-                                                                              <geom
-                                                                                name="vertebra_C28_collision"
-                                                                                class="no_collision"
-                                                                                size="0.001296832342632115 0.005764920220826752 0.002877779770642519"
-                                                                                density="507.157357703"
-                                                                                pos="-2.275957200481571e-17 0 0"
-                                                                                quat="0 0.7071067811865475 0 0.7071067811865476" />
-                                                                            </body>
-                                                                            <joint
-                                                                              name="vertebra_C27_extend"
-                                                                              class="caudal_extend"
-                                                                              pos="0.003853817004710296 0 -1.035744388955742e-09"
-                                                                              axis="0 0.9999999999999999 0"
-                                                                              range="-0.2617993877991494 0.2617993877991494" />
-                                                                            <geom
-                                                                              name="vertebra_C27_collision"
-                                                                              class="no_collision"
-                                                                              size="0.001379601657390594 0.005566182837355882 0.003061448689550161"
-                                                                              density="507.157357703"
-                                                                              pos="-2.275957200481571e-17 -5.689893001203927e-18 0"
-                                                                              quat="0 0.7071067811865475 0 0.7071067811865476" />
-                                                                          </body>
-                                                                          <geom
-                                                                            name="vertebra_C26_collision"
-                                                                            class="no_collision"
-                                                                            size="0.001379605033434927 0.005367331657907926 0.003061428898945451"
-                                                                            density="507.157357703"
-                                                                            pos="0 0 0"
-                                                                            quat="0 0.7071067811865475 0 0.7071067811865476" />
-                                                                        </body>
-                                                                        <joint
-                                                                          name="vertebra_C25_bend"
-                                                                          class="caudal_bend"
-                                                                          pos="0.003596235066652297 0 -8.31235487048931e-11"
-                                                                          axis="-2.311404765380703e-08 0 -0.9999999999999998"
-                                                                          range="-0.2617993877991494 0.2617993877991494" />
-                                                                        <geom
-                                                                          name="vertebra_C25_collision"
-                                                                          class="no_collision"
-                                                                          size="0.001379601657390594 0.005168589268578216 0.003478922415524721"
-                                                                          density="507.157357703"
-                                                                          pos="2.275957200481571e-17 5.689893001203927e-18 0"
-                                                                          quat="0 0.7071067811865475 0 0.7071067811865476" />
-                                                                      </body>
-                                                                      <geom
-                                                                        name="vertebra_C24_collision"
-                                                                        class="no_collision"
-                                                                        size="0.00137960200663656 0.004969772635377012 0.003478918690234423"
-                                                                        density="507.157357703"
-                                                                        pos="0 5.689893001203927e-18 0"
-                                                                        quat="0 0.7071067811865475 0 0.7071067811865476" />
-                                                                    </body>
-                                                                    <joint
-                                                                      name="vertebra_C23_extend"
-                                                                      class="caudal_extend"
-                                                                      pos="0.003596219234168395 0 -9.855522597059318e-10"
-                                                                      axis="0 1 0"
-                                                                      range="-0.2617993877991494 0.2617993877991494" />
-                                                                    <geom
-                                                                      name="vertebra_C23_collision"
-                                                                      class="no_collision"
-                                                                      size="0.001379598979838192 0.004770975443534553 0.00374077633023262"
-                                                                      density="507.157357703"
-                                                                      pos="0 0 0"
-                                                                      quat="0 0.7071067811865475 0 0.7071067811865476" />
-                                                                  </body>
-                                                                  <geom
-                                                                    name="vertebra_C22_collision"
-                                                                    class="no_collision"
-                                                                    size="0.0013796032872051 0.004572178106172942 0.003740778425708413"
-                                                                    density="507.157357703"
-                                                                    pos="2.275957200481571e-17 0 0"
-                                                                    quat="0 0.7071067811865475 0 0.7071067811865476" />
-                                                                </body>
-                                                                <joint name="vertebra_C21_bend"
-                                                                  class="caudal_bend"
-                                                                  pos="0.003863156863235094 0 6.925039212804248e-05"
-                                                                  axis="0.01792297618959377 0 -0.9998393705613454"
-                                                                  range="-0.2617993877991494 0.2617993877991494" />
-                                                                <geom name="vertebra_C21_collision"
-                                                                  class="no_collision"
-                                                                  size="0.00153051526285708 0.004972128779627383 0.003853817004710436"
-                                                                  density="507.157357703"
-                                                                  pos="-2.275957200481571e-17 0 0"
-                                                                  quat="0 0.7071067811865475 0 0.7071067811865476" />
-                                                              </body>
-                                                              <geom name="vertebra_C20_collision"
-                                                                class="no_collision"
-                                                                size="0.001498286379501224 0.005176536360522732 0.003596158232539892"
-                                                                density="507.157357703"
-                                                                pos="0 2.844946500601963e-18 0"
-                                                                quat="0 0.7071067811865475 0 0.7071067811865476" />
-                                                            </body>
-                                                            <joint name="vertebra_C19_extend"
-                                                              class="caudal_extend"
-                                                              pos="0.00427856529131528 0 5.656174381406233e-10"
-                                                              axis="-0 1 0"
-                                                              range="-0.2617993877991494 0.2617993877991494" />
-                                                            <geom name="vertebra_C19_collision"
-                                                              class="no_collision"
-                                                              size="0.00163395400159061 0.005171378143131733 0.003596235066652298"
-                                                              density="507.157357703" pos="0 0 0"
-                                                              quat="0 0.7071067811865475 0 0.7071067811865476" />
-                                                          </body>
-                                                          <geom name="vertebra_C18_collision"
-                                                            class="no_collision"
-                                                            size="0.001633956097066402 0.004912774951662868 0.003596230177208781"
-                                                            density="507.157357703"
-                                                            pos="-4.551914400963142e-17 3.556183125752454e-19 0"
-                                                            quat="0 0.7071067811865475 0 0.7071067811865476" />
-                                                        </body>
-                                                        <joint name="vertebra_C17_bend"
-                                                          class="caudal_bend"
-                                                          pos="0.004279410240846748 0 1.102258187892252e-05"
-                                                          axis="0.002575715973669538 0 -0.9999966828381097"
-                                                          range="-0.2617993877991494 0.2617993877991494" />
-                                                        <geom name="vertebra_C17_collision"
-                                                          class="no_collision"
-                                                          size="0.001633955631405115 0.004654210468288511 0.00359621923416853"
-                                                          density="507.157357703"
-                                                          pos="4.551914400963142e-17 3.556183125752454e-19 0"
-                                                          quat="0 0.7071067811865475 0 0.7071067811865476" />
-                                                      </body>
-                                                      <geom name="vertebra_C16_collision"
-                                                        class="no_collision"
-                                                        size="0.00187811441719532 0.004395640251459554 0.003866892773658037"
-                                                        density="507.157357703"
-                                                        pos="4.551914400963142e-17 0 0"
-                                                        quat="0 0.7071067811865475 0 0.7071067811865476" />
-                                                    </body>
-                                                    <joint name="vertebra_C15_extend"
-                                                      class="caudal_extend"
-                                                      pos="0.003932832330984124 0 0.0001900251043645143"
-                                                      axis="-0 0.9999999999999999 0"
-                                                      range="-0.2617993877991494 0.2617993877991494" />
-                                                    <geom name="vertebra_C15_collision"
-                                                      class="no_collision"
-                                                      size="0.001845342689193785 0.004137067589908838 0.003863777499645948"
-                                                      density="507.157357703"
-                                                      pos="0 -2.844946500601963e-18 0"
-                                                      quat="-3.048411496515643e-15 0.6991848455046811 3.117107305228081e-15 0.7149409428873096" />
-                                                  </body>
-                                                  <geom name="vertebra_C14_collision"
-                                                    class="no_collision"
-                                                    size="0.00184506073128432 0.003878506540786475 0.003863667836412787"
-                                                    density="507.157357703"
-                                                    pos="-4.551914400963142e-17 -4.267419750902945e-18 0"
-                                                    quat="0 0.6866112770928985 0 0.7270247273434782" />
-                                                </body>
-                                                <joint name="vertebra_C13_bend" class="caudal_bend"
-                                                  pos="0.003512235031584721 0 0.001320088852626807"
-                                                  axis="0.3518244833508478 0 -0.9360659874789323"
-                                                  range="-0.2617993877991494 0.2617993877991494" />
-                                                <geom name="vertebra_C13_collision"
-                                                  class="no_collision"
-                                                  size="0.002090706257149577 0.003959977824706584 0.004278565291315317"
-                                                  density="507.157357703"
-                                                  pos="-1.137978600240785e-17 0 1.778091562876227e-19"
-                                                  quat="1.892164903646171e-16 0.6293932092262298 -2.336181429597261e-16 0.7770869888113604" />
-                                              </body>
-                                              <geom name="vertebra_C12_collision"
-                                                class="no_collision"
-                                                size="0.002433547750115395 0.004146181046962738 0.004279083106666803"
-                                                density="507.157357703" pos="0 0 0"
-                                                quat="1.235560731911126e-17 0.5080793265726891 -7.288463628123299e-18 0.8613102796956755" />
-                                            </body>
-                                            <joint name="vertebra_C11_extend" class="caudal_extend"
-                                              pos="0.002737042072842745 0 0.002222417124567619"
-                                              axis="-0 0.9999999999999998 0"
-                                              range="-0.2617993877991494 0.2617993877991494" />
-                                            <geom name="vertebra_C11_collision" class="no_collision"
-                                              size="0.002499659545719624 0.003896944806911051 0.0042794244363904"
-                                              density="507.157357703"
-                                              pos="-2.275957200481571e-17 0 0"
-                                              quat="8.0408085539503e-17 0.4349444185915732 -3.883920751947562e-17 0.9004573020060631" />
-                                          </body>
-                                          <geom name="vertebra_C10_collision" class="no_collision"
-                                            size="0.003421195782721043 0.005196776997763664 0.003937873989343643"
-                                            density="507.157357703" pos="0 0 -1.422473250300982e-18"
-                                            quat="6.606927199194023e-17 0.404822478038031 -2.925028864881283e-17 0.914395298147988" />
-                                        </body>
-                                        <joint name="vertebra_C9_bend" class="caudal_bend"
-                                          pos="0.002886456803488155 0 0.003445433845742364"
-                                          axis="0.7665487416508834 0 -0.6421861308635113"
-                                          range="-0.2617993877991494 0.2617993877991494" />
-                                        <geom name="vertebra_C9_collision" class="no_collision"
-                                          size="0.003130586817860603 0.004494897730182856 0.003937420435249805"
-                                          density="507.157357703" pos="0 0 -2.844946500601963e-18"
-                                          quat="0.9339363308955284 -2.188685129702187e-17 0.3574394072194587 5.718710691193161e-17" />
-                                      </body>
-                                      <geom name="vertebra_C8_collision" class="no_collision"
-                                        size="0.003015818307176232 0.003957028646254912 0.003936874680221081"
-                                        density="507.157357703" pos="0 0 -2.844946500601963e-18"
-                                        quat="0.9557562961254608 -1.801208397451436e-17 0.2941596546376485 5.852319444074877e-17" />
-                                    </body>
-                                    <joint name="vertebra_C7_extend" class="caudal_extend"
-                                      pos="0.00269018377049155 0 0.004721793147078994"
-                                      axis="-0 0.9999999999999998 0"
-                                      range="-0.2617993877991494 0.2617993877991494" />
-                                    <geom name="vertebra_C7_collision" class="no_collision"
-                                      size="0.003256943542510271 0.004638898652046919 0.003752123331651092"
-                                      density="507.157357703" pos="0 0 0"
-                                      quat="-0.9587181623873691 -0.02864387142163538 -0.2629262253293439 0.1044452668751926" />
-                                  </body>
-                                  <joint name="vertebra_C6_extend" class="caudal_extend"
-                                    pos="0.002103353485914151 0 0.00330511125979672"
-                                    axis="-0 0.9999999999999998 0"
-                                    range="-0.2617993877991494 0.2617993877991494" />
-                                  <joint name="vertebra_C6_bend" class="caudal_bend"
-                                    pos="0.002103353485914151 0 0.00330511125979672"
-                                    axis="0.8436498258045544 0 -0.5368938176398985"
-                                    range="-0.2617993877991494 0.2617993877991494" />
-                                  <geom name="vertebra_C6_collision" class="no_collision"
-                                    size="0.003849131055176258 0.004441792552825063 0.003917634021490812"
-                                    density="507.157357703" pos="0 0 -5.689893001203927e-18"
-                                    quat="-0.9684724633255426 -0.0201653665451908 -0.2338356379719502 0.08351850206094803" />
-                                </body>
-                                <joint name="vertebra_C5_extend" class="caudal_extend"
-                                  pos="0.002012248229580733 0 0.00289506377246373"
-                                  axis="-0 0.9999999999999998 0"
-                                  range="-0.2617993877991494 0.2617993877991494" />
-                                <joint name="vertebra_C5_bend" class="caudal_bend"
-                                  pos="0.002012248229580733 0 0.00289506377246373"
-                                  axis="0.8211323953906199 0 -0.5707377587299287"
-                                  range="-0.2617993877991494 0.2617993877991494" />
-                                <geom name="vertebra_C5_collision" class="no_collision"
-                                  size="0.004545329604297876 0.003776637255214155 0.003525696694850922"
-                                  density="507.157357703" pos="0 0 0"
-                                  quat="0.959555122982002 -1.723817788817547e-17 0.2815208091047534 5.875580549826768e-17" />
-                              </body>
-                              <joint name="vertebra_C4_extend" class="caudal_extend"
-                                pos="0.002536050295425576 0 0.003423518576346546"
-                                axis="-0 0.9999999999999996 0"
-                                range="-0.2617993877991494 0.2617993877991494" />
-                              <joint name="vertebra_C4_bend" class="caudal_bend"
-                                pos="0.002536050295425576 0 0.003423518576346546"
-                                axis="0.8035447758282259 0 -0.595244313907462"
-                                range="-0.2617993877991494 0.2617993877991494" />
-                              <geom name="vertebra_C4_collision" class="no_collision"
-                                size="0.006652826443314552 0.003851699293591082 0.004260519985109568"
-                                density="507.157357703" pos="0 0 -5.689893001203927e-18"
-                                quat="0.6698964656770412 0.2263597253784533 0.2263597253784533 0.6698964656770412" />
-                            </body>
-                            <joint name="vertebra_C3_extend" class="caudal_extend"
-                              pos="0.002814632916334075 0 0.003504352837554861"
-                              axis="-0 0.9999999999999998 0"
-                              range="-0.2617993877991494 0.2617993877991494" />
-                            <joint name="vertebra_C3_bend" class="caudal_bend"
-                              pos="0.002814632916334075 0 0.003504352837554861"
-                              axis="0.7796571863505312 0 -0.6262065727633115"
-                              range="-0.2617993877991494 0.2617993877991494" />
-                            <geom name="vertebra_C3_collision" class="no_collision"
-                              size="0.007895978167653084 0.00409743981435895 0.00449473550543189"
-                              density="507.157357703" pos="0 0 5.689893001203927e-18"
-                              quat="0.658413368499565 0.2578601097127201 0.2578601097127201 0.658413368499565" />
-                          </body>
-                          <joint name="vertebra_C2_extend" class="caudal_extend"
-                            pos="0.00355852682138871 0 0.003879200456107687" axis="-0 1 0"
-                            range="-0.2617993877991494 0.2617993877991494" />
-                          <joint name="vertebra_C2_bend" class="caudal_bend"
-                            pos="0.00355852682138871 0 0.003879200456107687"
-                            axis="0.7369087259505994 0 -0.6759922555901543"
-                            range="-0.2617993877991494 0.2617993877991494" />
-                          <geom name="vertebra_C2_collision" class="no_collision"
-                            size="0.008360366337001324 0.003506151144392788 0.005264153238385916"
-                            density="507.157357703" pos="0 0 0"
-                            quat="0.6165945006583455 0.3461375763448482 0.3461375763448482 0.6165945006583455" />
-                        </body>
-                        <joint name="vertebra_C1_extend" class="caudal_extend"
-                          pos="0.004342320538000662 0 0.003267517649237096" axis="0 1 0"
-                          range="-0.2617993877991494 0.2617993877991494" />
-                        <joint name="vertebra_C1_bend" class="caudal_bend"
-                          pos="0.004342320538000662 0 0.003267517649237096"
-                          axis="0.6012684687925202 0 -0.7990470752314273"
-                          range="-0.2617993877991494 0.2617993877991494" />
-                        <geom name="vertebra_C1_collision" class="no_collision"
-                          size="0.01096499338746071 0.002370424568653107 0.005434373859316111"
-                          density="507.157357703" pos="0 -2.778268066994105e-21 0"
-                          quat="0.5772408551843025 0.3506607415056362 0.3240276763775721 0.662447057819841" />
+                      <joint name="vertebra_C1_extend" class="caudal_extend" pos="0.004342320538000662 0 0.003267517649237096" axis="0 1 0" range="-0.2617993877991494 0.2617993877991494"/>
+                      <joint name="vertebra_C1_bend" class="caudal_bend" pos="0.004342320538000662 0 0.003267517649237096" axis="0.6012684687925202 0 -0.7990470752314273" range="-0.2617993877991494 0.2617993877991494"/>
+                      <geom name="vertebra_C1_collision" class="no_collision" size="0.01096499338746071 0.002370424568653107 0.005434373859316111" density="507.157357703" pos="0 -2.778268066994105e-21 0" quat="0.5772408551843025 0.3506607415056362 0.3240276763775721 0.662447057819841"/>
+                    </body>
+                  </body>
+                </body>
+                <joint name="vertebra_5_bend" class="lumbar_bend" axis="0 0 1"/>
+              </body>
+              <joint name="vertebra_4_extend" class="lumbar_extend" axis="0 1 0"/>
+            </body>
+            <joint name="vertebra_3_twist" class="lumbar_twist" axis="1 0 0"/>
+          </body>
+          <joint name="vertebra_2_bend" class="lumbar_bend" axis="0 0 1"/>
+        </body>
+        <joint name="vertebra_1_extend" class="lumbar_extend" axis="0 1 0"/>
+      </body>
+      <body name="vertebra_cervical_5" pos="0.02770906497757163 1.182614387058484e-05 -0.001000314910384547">
+        <geom name="vertebra_cervical_5_collision" class="no_collision" type="sphere" size="0.008999999999999999" density="300.0"/>
+        <body name="vertebra_cervical_4" pos="0.002409040600051545 -1.201496970707005e-05 0.0008095769938857078">
+          <geom name="vertebra_cervical_4_collision" class="no_collision" type="sphere" size="0.008399999999999999" density="300.0"/>
+          <body name="vertebra_cervical_3" pos="0.002150279591154259 1.208154055769177e-10 0.0009415267844258756">
+            <geom name="vertebra_cervical_3_collision" class="no_collision" type="sphere" size="0.007799999999999999" density="300.0"/>
+            <body name="vertebra_cervical_2" pos="0.001899960058888792 1.283979720589725e-10 0.0008747620831573993">
+              <geom name="vertebra_cervical_2_collision" class="no_collision" type="sphere" size="0.007199999999999998" density="300.0"/>
+              <body name="vertebra_cervical_1" pos="0.001777511633561411 4.522127641084884e-10 0.0009350735272135867">
+                <geom name="vertebra_cervical_1_collision" class="no_collision" type="sphere" size="0.006599999999999998" density="300.0"/>
+                <body name="vertebra_axis" pos="0.001882316665146777 -1.7566504879529e-06 0.001705860606049519">
+                  <geom name="vertebra_axis_collision" class="no_collision" type="sphere" size="0.005999999999999998" density="300.0"/>
+                  <body name="vertebra_atlant" pos="0.002452182159178586 1.756985238485304e-06 0.001369554727844564">
+                    <geom name="vertebra_atlant_collision" class="no_collision" type="sphere" size="0.005399999999999999" density="300.0"/>
+                    <joint name="vertebra_atlant_extend" class="cervical_extend" pos="2.740582919998361e-05 -4.955377833772316e-08 -0.0002115292895827232" axis="0 1 0"/>
+                    <body name="skull" pos="0.02595506911814188 4.202354324468666e-09 0.001770509875790047">
+                      <geom name="skull_0_collision" class="no_collision" type="ellipsoid" size="0.02209522800796732 0.01669565217391304 0.01" density="703.10773841" pos="-0.0090590434832666 0 0.00082" euler="0 0.1745329251994329 0"/>
+                      <geom name="skull_0b_collision" class="no_collision" type="ellipsoid" size="0.02209522800796732 0.01669565217391304 0.01" density="1.40621547682" pos="-0.0090590434832666 0 0.00328" euler="0 0.1745329251994329 0"/>
+                      <geom name="skull_F_collision" class="no_collision" type="ellipsoid" size="0.007180949102589378 0.008904347826086957 0.02" density="703.10773841" pos="0.01449446957322656 0 -0.00082" euler="0 1.919862177193763 0"/>
+                      <geom name="skull_Fb_collision" class="no_collision" type="ellipsoid" size="0.007180949102589378 0.008904347826086957 0.02" density="1.40621547682" pos="0.01449446957322656 0 0.00164" euler="0 1.919862177193763 0"/>
+                      <geom name="skull_L_collision" class="no_collision" type="ellipsoid" size="0.007180949102589378 0.01335652173913044 0.014" density="703.10773841" pos="0.005435426089959959 0.004563478260869566 -0.00082" euler="0 1.919862177193763 0"/>
+                      <geom name="eye_L_collision" class="no_collision" type="sphere" group="1" size="0.004 0.004 0.004" rgba="0 0 0 1" pos="0.001104761400398366 0.0128 0.0025"/>
+                      <geom name="skull_R_collision" class="no_collision" type="ellipsoid" size="0.007180949102589378 0.01335652173913044 0.014" density="703.10773841" pos="0.005435426089959959 -0.004563478260869566 -0.00082" euler="0 1.919862177193763 0"/>
+                      <geom name="eye_R_collision" class="no_collision" type="sphere" group="1" size="0.004 0.004 0.004" rgba="0 0 0 1" pos="0.001104761400398366 -0.0128 0.0025"/>
+                      <geom name="skull_P0_collision" class="no_collision" type="box" size="0.006628568402390195 0.006233043478260871 0.0016" density="703.10773841" pos="0.00181180869665332 0 -0.00574"/>
+                      <geom name="skull_P1_collision" class="no_collision" type="box" size="0.004419045601593462 0.00400695652173913 0.0012" density="703.10773841" pos="0.00634133043828662 0 -0.00574"/>
+                      <geom name="skull_P2_collision" class="no_collision" type="box" size="0.001104761400398366 0.003339130434782609 0.0008" density="703.10773841" pos="0.00860609130910327 0 -0.00574"/>
+                      <geom name="skull_T0_collision" class="no_collision" type="ellipsoid" size="0.00552380700199183 0.006678260869565218 0.004" density="703.10773841" pos="0.02989484349477978 0 -0.00656" euler="0 0.5235987755982988 0"/>
+                      <geom name="skull_T1_collision" class="no_collision" type="ellipsoid" group="1" size="0.002209522800796731 0.001669565217391304 0.007000000000000001" rgba="1 1 1 1" density="703.10773841" pos="0.02808303479812645 0.000912695652173913 -0.0123" euler="0 0.5235987755982988 0"/>
+                      <geom name="skull_T2_collision" class="no_collision" type="ellipsoid" group="1" size="0.002209522800796731 0.001669565217391304 0.007000000000000001" rgba="1 1 1 1" density="703.10773841" pos="0.02808303479812645 -0.000912695652173913 -0.0123" euler="0 0.5235987755982988 0"/>
+                      <joint name="atlas" class="atlas" pos="-0.02843583549004804 0 0"/>
+                      <site name="head" class="sensor" type="box" size="0.002 0.002 0.002"/>
+                      <camera name="egocentric" fovy="80.0" pos="0.01 0 0.005" euler="0 -1.570796326794897 -1.570796326794897"/>
+                      <body name="jaw" pos="0.0004529521741633299 -1.588797783766933e-08 -0.0164" euler="0 0.2617993877991494 0">
+                        <geom name="jaw_back_collision" class="no_collision" type="ellipsoid" size="0.01215237540438202 0.01335652173913044 0.007000000000000001" density="314.057274977" pos="-0.01087085217991992 0 0.00205" euler="0 0.9599310885968813 0"/>
+                        <geom name="jaw_F_collision" class="no_collision" type="ellipsoid" size="0.003314284201195097 0.006678260869565218 0.012" density="314.057274977" pos="0.002717713044979979 0 -0.00492" euler="0 1.832595714594046 0"/>
+                        <geom name="jaw_L_collision" class="no_collision" type="ellipsoid" size="0.00994285260358529 0.003895652173913044 0.016" density="314.057274977" pos="-0.005435426089959959 0.008214260869565216 0.00082" euler="-0.6981317007977318 2.181661564992912 0.5235987755982988"/>
+                        <geom name="jaw_R_collision" class="no_collision" type="ellipsoid" size="0.00994285260358529 0.003895652173913044 0.016" density="314.057274977" pos="-0.005435426089959959 -0.008214260869565216 0.00082" euler="0.6981317007977318 2.181661564992912 -0.5235987755982988"/>
+                        <geom name="jaw_T0_collision" class="no_collision" type="ellipsoid" size="0.003314284201195097 0.003339130434782609 0.006" density="314.057274977" pos="0.01268266087657324 0 -0.00574" euler="0 1.221730476396031 0"/>
+                        <geom name="jaw_T1_collision" class="no_collision" type="ellipsoid" group="1" size="0.002209522800796731 0.001335652173913044 0.007000000000000001" rgba="1 1 1 1" density="314.057274977" pos="0.01721218261820654 0.000912695652173913 -0.0041" euler="0 1.134464013796314 0"/>
+                        <geom name="jaw_T2_collision" class="no_collision" type="ellipsoid" group="1" size="0.002209522800796731 0.001335652173913044 0.007000000000000001" rgba="1 1 1 1" density="314.057274977" pos="0.01721218261820654 -0.000912695652173913 -0.0041" euler="0 1.134464013796314 0"/>
+                        <geom name="jaw_P0_collision" class="no_collision" type="box" size="0.006628568402390195 0.006233043478260871 0.0016" density="314.057274977" pos="-0.002717713044979979 0 0.00082" euler="0 0.9599310885968813 0"/>
+                        <geom name="jaw_P1_collision" class="no_collision" type="box" size="0.004419045601593462 0.004897391304347827 0.001" density="314.057274977" pos="0 0 -0.0009840000000000001" euler="0 0.5235987755982988 0"/>
+                        <geom name="jaw_P2_collision" class="no_collision" type="box" size="0.004419045601593462 0.00400695652173913 0.001" density="314.057274977" pos="0.002717713044979979 0 -0.002296" euler="0 0.4363323129985824 0"/>
+                        <geom name="jaw_P3_collision" class="no_collision" type="box" size="0.003314284201195097 0.002893913043478261 0.0006000000000000001" density="314.057274977" pos="0.00471070261129863 0 -0.00287" euler="0 0.2617993877991494 0"/>
+                        <joint name="mandible" class="mandible" pos="-0.0185 0 0.004" axis="0 1 0"/>
                       </body>
                     </body>
                   </body>
-                  <joint name="vertebra_5_bend" class="lumbar_bend" axis="0 0 1" />
+                  <joint name="vertebra_axis_twist" class="cervical_twist" pos="9.943926722569324e-05 7.332304159315717e-08 -0.0002676240089982131" axis="0.7409845944832573 -0.0006915153935393208 0.6715216694529994"/>
                 </body>
-                <joint name="vertebra_4_extend" class="lumbar_extend" axis="0 1 0" />
+                <joint name="vertebra_cervical_1_bend" class="cervical_bend" pos="2.74698396710647e-05 -2.217570324196948e-11 -0.0002637692890460073" axis="-0.4655674978646318 0 0.885012375581277"/>
               </body>
-              <joint name="vertebra_3_twist" class="lumbar_twist" axis="1 0 0" />
+              <joint name="vertebra_cervical_2_extend" class="cervical_extend" pos="1.295156098152258e-05 -5.795372986069688e-12 -0.0002538748472657769" axis="0 1 0"/>
             </body>
-            <joint name="vertebra_2_bend" class="lumbar_bend" axis="0 0 1" />
+            <joint name="vertebra_cervical_3_twist" class="cervical_twist" pos="8.197570870224901e-06 -4.86590177453699e-12 -0.0002544294736271219" axis="0.9160353567291684 5.146827584715309e-08 0.4010975258239107"/>
           </body>
-          <joint name="vertebra_1_extend" class="lumbar_extend" axis="0 1 0" />
+          <joint name="vertebra_cervical_4_bend" class="cervical_bend" pos="-1.537595270261077e-05 4.797260713088921e-07 -0.0002727908789887391" axis="-0.3185475796000196 0 0.9478950836057671"/>
         </body>
-        <body name="vertebra_cervical_5"
-          pos="0.02770906497757163 1.182614387058484e-05 -0.001000314910384547">
-          <geom name="vertebra_cervical_5_collision" class="no_collision" type="sphere"
-            size="0.008999999999999999" density="300.0" />
-          <body name="vertebra_cervical_4"
-            pos="0.002409040600051545 -1.201496970707005e-05 0.0008095769938857078">
-            <geom name="vertebra_cervical_4_collision" class="no_collision" type="sphere"
-              size="0.008399999999999999" density="300.0" />
-            <body name="vertebra_cervical_3"
-              pos="0.002150279591154259 1.208154055769177e-10 0.0009415267844258756">
-              <geom name="vertebra_cervical_3_collision" class="no_collision" type="sphere"
-                size="0.007799999999999999" density="300.0" />
-              <body name="vertebra_cervical_2"
-                pos="0.001899960058888792 1.283979720589725e-10 0.0008747620831573993">
-                <geom name="vertebra_cervical_2_collision" class="no_collision" type="sphere"
-                  size="0.007199999999999998" density="300.0" />
-                <body name="vertebra_cervical_1"
-                  pos="0.001777511633561411 4.522127641084884e-10 0.0009350735272135867">
-                  <geom name="vertebra_cervical_1_collision" class="no_collision" type="sphere"
-                    size="0.006599999999999998" density="300.0" />
-                  <body name="vertebra_axis"
-                    pos="0.001882316665146777 -1.7566504879529e-06 0.001705860606049519">
-                    <geom name="vertebra_axis_collision" class="no_collision" type="sphere"
-                      size="0.005999999999999998" density="300.0" />
-                    <body name="vertebra_atlant"
-                      pos="0.002452182159178586 1.756985238485304e-06 0.001369554727844564">
-                      <geom name="vertebra_atlant_collision" class="no_collision" type="sphere"
-                        size="0.005399999999999999" density="300.0" />
-                      <joint name="vertebra_atlant_extend" class="cervical_extend"
-                        pos="2.740582919998361e-05 -4.955377833772316e-08 -0.0002115292895827232"
-                        axis="0 1 0" />
-                      <body name="skull"
-                        pos="0.02595506911814188 4.202354324468666e-09 0.001770509875790047">
-                        <geom name="skull_0_collision" class="no_collision" type="ellipsoid"
-                          size="0.02209522800796732 0.01669565217391304 0.01" density="703.10773841"
-                          pos="-0.0090590434832666 0 0.00082" euler="0 0.1745329251994329 0" />
-                        <geom name="skull_0b_collision" class="no_collision" type="ellipsoid"
-                          size="0.02209522800796732 0.01669565217391304 0.01"
-                          density="1.40621547682" pos="-0.0090590434832666 0 0.00328"
-                          euler="0 0.1745329251994329 0" />
-                        <geom name="skull_F_collision" class="no_collision" type="ellipsoid"
-                          size="0.007180949102589378 0.008904347826086957 0.02"
-                          density="703.10773841" pos="0.01449446957322656 0 -0.00082"
-                          euler="0 1.919862177193763 0" />
-                        <geom name="skull_Fb_collision" class="no_collision" type="ellipsoid"
-                          size="0.007180949102589378 0.008904347826086957 0.02"
-                          density="1.40621547682" pos="0.01449446957322656 0 0.00164"
-                          euler="0 1.919862177193763 0" />
-                        <geom name="skull_L_collision" class="no_collision" type="ellipsoid"
-                          size="0.007180949102589378 0.01335652173913044 0.014"
-                          density="703.10773841"
-                          pos="0.005435426089959959 0.004563478260869566 -0.00082"
-                          euler="0 1.919862177193763 0" />
-                        <geom name="eye_L_collision" class="no_collision" type="sphere" group="1"
-                          size="0.004 0.004 0.004" rgba="0 0 0 1"
-                          pos="0.001104761400398366 0.0128 0.0025" />
-                        <geom name="skull_R_collision" class="no_collision" type="ellipsoid"
-                          size="0.007180949102589378 0.01335652173913044 0.014"
-                          density="703.10773841"
-                          pos="0.005435426089959959 -0.004563478260869566 -0.00082"
-                          euler="0 1.919862177193763 0" />
-                        <geom name="eye_R_collision" class="no_collision" type="sphere" group="1"
-                          size="0.004 0.004 0.004" rgba="0 0 0 1"
-                          pos="0.001104761400398366 -0.0128 0.0025" />
-                        <geom name="skull_P0_collision" class="no_collision" type="box"
-                          size="0.006628568402390195 0.006233043478260871 0.0016"
-                          density="703.10773841" pos="0.00181180869665332 0 -0.00574" />
-                        <geom name="skull_P1_collision" class="no_collision" type="box"
-                          size="0.004419045601593462 0.00400695652173913 0.0012"
-                          density="703.10773841" pos="0.00634133043828662 0 -0.00574" />
-                        <geom name="skull_P2_collision" class="no_collision" type="box"
-                          size="0.001104761400398366 0.003339130434782609 0.0008"
-                          density="703.10773841" pos="0.00860609130910327 0 -0.00574" />
-                        <geom name="skull_T0_collision" class="no_collision" type="ellipsoid"
-                          size="0.00552380700199183 0.006678260869565218 0.004"
-                          density="703.10773841" pos="0.02989484349477978 0 -0.00656"
-                          euler="0 0.5235987755982988 0" />
-                        <geom name="skull_T1_collision" class="no_collision" type="ellipsoid"
-                          group="1"
-                          size="0.002209522800796731 0.001669565217391304 0.007000000000000001"
-                          rgba="1 1 1 1" density="703.10773841"
-                          pos="0.02808303479812645 0.000912695652173913 -0.0123"
-                          euler="0 0.5235987755982988 0" />
-                        <geom name="skull_T2_collision" class="no_collision" type="ellipsoid"
-                          group="1"
-                          size="0.002209522800796731 0.001669565217391304 0.007000000000000001"
-                          rgba="1 1 1 1" density="703.10773841"
-                          pos="0.02808303479812645 -0.000912695652173913 -0.0123"
-                          euler="0 0.5235987755982988 0" />
-                        <joint name="atlas" class="atlas" pos="-0.02843583549004804 0 0" />
-                        <site name="head" class="sensor" type="box" size="0.002 0.002 0.002" />
-                        <camera name="egocentric" fovy="80.0" pos="0.01 0 0.005"
-                          euler="0 -1.570796326794897 -1.570796326794897" />
-                        <body name="jaw" pos="0.0004529521741633299 -1.588797783766933e-08 -0.0164"
-                          euler="0 0.2617993877991494 0">
-                          <geom name="jaw_back_collision" class="no_collision" type="ellipsoid"
-                            size="0.01215237540438202 0.01335652173913044 0.007000000000000001"
-                            density="314.057274977" pos="-0.01087085217991992 0 0.00205"
-                            euler="0 0.9599310885968813 0" />
-                          <geom name="jaw_F_collision" class="no_collision" type="ellipsoid"
-                            size="0.003314284201195097 0.006678260869565218 0.012"
-                            density="314.057274977" pos="0.002717713044979979 0 -0.00492"
-                            euler="0 1.832595714594046 0" />
-                          <geom name="jaw_L_collision" class="no_collision" type="ellipsoid"
-                            size="0.00994285260358529 0.003895652173913044 0.016"
-                            density="314.057274977"
-                            pos="-0.005435426089959959 0.008214260869565216 0.00082"
-                            euler="-0.6981317007977318 2.181661564992912 0.5235987755982988" />
-                          <geom name="jaw_R_collision" class="no_collision" type="ellipsoid"
-                            size="0.00994285260358529 0.003895652173913044 0.016"
-                            density="314.057274977"
-                            pos="-0.005435426089959959 -0.008214260869565216 0.00082"
-                            euler="0.6981317007977318 2.181661564992912 -0.5235987755982988" />
-                          <geom name="jaw_T0_collision" class="no_collision" type="ellipsoid"
-                            size="0.003314284201195097 0.003339130434782609 0.006"
-                            density="314.057274977" pos="0.01268266087657324 0 -0.00574"
-                            euler="0 1.221730476396031 0" />
-                          <geom name="jaw_T1_collision" class="no_collision" type="ellipsoid"
-                            group="1"
-                            size="0.002209522800796731 0.001335652173913044 0.007000000000000001"
-                            rgba="1 1 1 1" density="314.057274977"
-                            pos="0.01721218261820654 0.000912695652173913 -0.0041"
-                            euler="0 1.134464013796314 0" />
-                          <geom name="jaw_T2_collision" class="no_collision" type="ellipsoid"
-                            group="1"
-                            size="0.002209522800796731 0.001335652173913044 0.007000000000000001"
-                            rgba="1 1 1 1" density="314.057274977"
-                            pos="0.01721218261820654 -0.000912695652173913 -0.0041"
-                            euler="0 1.134464013796314 0" />
-                          <geom name="jaw_P0_collision" class="no_collision" type="box"
-                            size="0.006628568402390195 0.006233043478260871 0.0016"
-                            density="314.057274977" pos="-0.002717713044979979 0 0.00082"
-                            euler="0 0.9599310885968813 0" />
-                          <geom name="jaw_P1_collision" class="no_collision" type="box"
-                            size="0.004419045601593462 0.004897391304347827 0.001"
-                            density="314.057274977" pos="0 0 -0.0009840000000000001"
-                            euler="0 0.5235987755982988 0" />
-                          <geom name="jaw_P2_collision" class="no_collision" type="box"
-                            size="0.004419045601593462 0.00400695652173913 0.001"
-                            density="314.057274977" pos="0.002717713044979979 0 -0.002296"
-                            euler="0 0.4363323129985824 0" />
-                          <geom name="jaw_P3_collision" class="no_collision" type="box"
-                            size="0.003314284201195097 0.002893913043478261 0.0006000000000000001"
-                            density="314.057274977" pos="0.00471070261129863 0 -0.00287"
-                            euler="0 0.2617993877991494 0" />
-                          <joint name="mandible" class="mandible" pos="-0.0185 0 0.004" axis="0 1 0" />
-                        </body>
-                      </body>
-                    </body>
-                    <joint name="vertebra_axis_twist" class="cervical_twist"
-                      pos="9.943926722569324e-05 7.332304159315717e-08 -0.0002676240089982131"
-                      axis="0.7409845944832573 -0.0006915153935393208 0.6715216694529994" />
-                  </body>
-                  <joint name="vertebra_cervical_1_bend" class="cervical_bend"
-                    pos="2.74698396710647e-05 -2.217570324196948e-11 -0.0002637692890460073"
-                    axis="-0.4655674978646318 0 0.885012375581277" />
-                </body>
-                <joint name="vertebra_cervical_2_extend" class="cervical_extend"
-                  pos="1.295156098152258e-05 -5.795372986069688e-12 -0.0002538748472657769"
-                  axis="0 1 0" />
-              </body>
-              <joint name="vertebra_cervical_3_twist" class="cervical_twist"
-                pos="8.197570870224901e-06 -4.86590177453699e-12 -0.0002544294736271219"
-                axis="0.9160353567291684 5.146827584715309e-08 0.4010975258239107" />
-            </body>
-            <joint name="vertebra_cervical_4_bend" class="cervical_bend"
-              pos="-1.537595270261077e-05 4.797260713088921e-07 -0.0002727908789887391"
-              axis="-0.3185475796000196 0 0.9478950836057671" />
-          </body>
-          <joint name="vertebra_cervical_5_extend" class="cervical_extend"
-            pos="-0.0001934586467415268 -3.998580249810072e-07 -0.0002296866127457893" axis="0 1 0" />
-        </body>
-<<<<<<< HEAD
         <joint name="vertebra_cervical_5_extend" class="cervical_extend" pos="-0.0001934586467415268 -3.998580249810072e-07 -0.0002296866127457893" axis="0 1 0"/>
       </body>
       <body name="scapula_L" pos="0.00656 0.00164 0.01148">
@@ -980,77 +457,13 @@
                 <geom name="finger_L2_collision" class="nonself_collision_primitive_paw" size="0.001848626168194797 0.003235095794340896" pos="0.002652778551359534 0.003789683644799335 0" euler="1.570796326794897 -0.9599310885968813 0"/>
                 <site name="palm_L" class="sensor" type="box" size="0.004 0.004 0.002" pos="0.00492 0.00246 -0.00164" euler="0 0 0.4886921905584123"/>
                 <!-- <site name="palm_L" class="sensor" type="box" size="0.010 0.006 0.002" pos="0.00492 0.00246 -0.00164" euler="0 0 0.4886921905584123"/> -->
-=======
-        <body name="scapula_L" pos="0.00656 0.00164 0.01148">
-          <joint name="scapula_L_supinate" class="scapula_supinate" pos="0 -0.005000000000000001 0"
-            axis="-0 -0 1" />
-          <joint name="scapula_L_abduct" class="scapula_abduct" pos="0 -0.005000000000000001 -0.01"
-            axis="1 -0 -0" />
-          <joint name="scapula_L_extend" class="scapula_extend" pos="0 0 0" axis="0.3 1 0" />
-          <site name="shoulder_L" size="0.002" pos="0.0287 0.00984 -0.02542" />
-          <body name="upper_arm_L" pos="0.0287 0.00984 -0.02542">
-            <joint name="shoulder_L" class="shoulder" axis="0 1 0" />
-            <joint name="shoulder_sup_L" class="shoulder_sup" axis="0 0 -1" />
-            <site name="elbow_L" type="cylinder" size="0.0006000000000000001 0.004"
-              pos="-0.01593120836133218 0.01035528543486592 -0.02230369170586505" zaxis="0 1 0.2" />
-            <body name="lower_arm_L"
-              pos="-0.01593120836133218 0.01035528543486592 -0.02230369170586505">
-              <joint name="elbow_L" class="elbow" axis="0 1 0.2" />
-              <site name="wrist_L" type="cylinder" size="0.0008 0.0034"
-                pos="0.02160265376479308 0.01260154802946263 -0.01980243261772699" zaxis="0 1 0" />
-              <body name="hand_L" pos="0.02160265376479308 0.01260154802946263 -0.01980243261772699">
-                <joint name="wrist_L" class="wrist" axis="0.6 -1 0" />
-                <geom name="hand_L_collision" class="nonself_collision_primitive_paw"
-                  type="ellipsoid"
-                  size="0.006470191588681792 0.003697252336389595 0.002218351401833757"
-                  density="2531.78122831"
-                  pos="0.001515873457919734 0.0007579367289598669 -0.004547620373759201"
-                  euler="-0.6981317007977318 0.8726646259971648 0.7853981633974483" />
-                <site name="finger_L" type="cylinder"
-                  size="0.0006000000000000001 0.005000000000000001"
-                  pos="0.003031746915839468 0.001515873457919734 -0.008337304018558537"
-                  zaxis="-0.2 1 0" />
-                <body name="finger_L"
-                  pos="0.003031746915839468 0.001515873457919734 -0.008337304018558537">
-                  <joint name="finger_L" class="finger" axis="-0.5 1 0" />
-                  <geom name="finger_L0_collision" class="nonself_collision_primitive_paw"
-                    size="0.001848626168194797 0.003235095794340896"
-                    pos="0.004926588738239136 -0.0007579367289598669 0"
-                    euler="1.570796326794897 -1.308996938995747 0" />
-                  <geom name="finger_L1_collision" class="nonself_collision_primitive_paw"
-                    size="0.001848626168194797 0.003697252336389595"
-                    pos="0.004547620373759201 0.001894841822399667 0"
-                    euler="1.570796326794897 -1.099557428756428 0" />
-                  <geom name="finger_L2_collision" class="nonself_collision_primitive_paw"
-                    size="0.001848626168194797 0.003235095794340896"
-                    pos="0.002652778551359534 0.003789683644799335 0"
-                    euler="1.570796326794897 -0.9599310885968813 0" />
-                  <site name="palm_L" class="sensor" type="box" size="0.004 0.004 0.002"
-                    pos="0.00492 0.00246 -0.00164" euler="0 0 0.4886921905584123" />
-                </body>
->>>>>>> 70b53ca4
               </body>
-              <geom name="radius_L_collision" class="no_collision"
-                size="0.003732165792697991 0.01591658941003555"
-                pos="0.01150545467526729 0.006850732667129763 -0.01222632491350886"
-                quat="0.02376493230846292 0.7917721441518218 0.4232293467931716 0.4397829234413568" />
-              <geom name="ulna_L_collision" class="no_collision"
-                size="0.004390783285527048 0.01317234985658114"
-                pos="0.006749764363547758 0.004992418652633264 -0.009489848452311813"
-                quat="0.01282244452041863 0.7446249872782607 0.4776065607195328 0.4661128472752391" />
             </body>
-            <geom name="humerus_L_collision" class="no_collision"
-              size="0.007771321151869356 0.01554264230373871"
-              pos="-0.007743344450064287 0.005787978890072665 -0.01198335273722202"
-              quat="0.472560999180163 0.3450082805420177 0.0007016050154913519 0.8109592444517103" />
+            <geom name="radius_L_collision" class="no_collision" size="0.003732165792697991 0.01591658941003555" pos="0.01150545467526729 0.006850732667129763 -0.01222632491350886" quat="0.02376493230846292 0.7917721441518218 0.4232293467931716 0.4397829234413568"/>
+            <geom name="ulna_L_collision" class="no_collision" size="0.004390783285527048 0.01317234985658114" pos="0.006749764363547758 0.004992418652633264 -0.009489848452311813" quat="0.01282244452041863 0.7446249872782607 0.4776065607195328 0.4661128472752391"/>
           </body>
-          <geom name="scapula_L_collision" class="no_collision" type="ellipsoid"
-            size="0.005005370825529099 0.01463182792067528 0.02431104406714439"
-            density="513.564612303"
-            pos="0.01757062251063465 0.008636916680112587 -0.01522952249267691"
-            quat="0.1844194062696375 0.7692222855376651 0.4740322845517004 0.3867556738123709" />
+          <geom name="humerus_L_collision" class="no_collision" size="0.007771321151869356 0.01554264230373871" pos="-0.007743344450064287 0.005787978890072665 -0.01198335273722202" quat="0.472560999180163 0.3450082805420177 0.0007016050154913519 0.8109592444517103"/>
         </body>
-<<<<<<< HEAD
         <geom name="scapula_L_collision" class="no_collision" type="ellipsoid" size="0.005005370825529099 0.01463182792067528 0.02431104406714439" density="513.564612303" pos="0.01757062251063465 0.008636916680112587 -0.01522952249267691" quat="0.1844194062696375 0.7692222855376651 0.4740322845517004 0.3867556738123709"/>
       </body>
       <body name="scapula_R" pos="0.00656 -0.00164 0.01148">
@@ -1076,78 +489,16 @@
                 <geom name="finger_R2_collision" class="nonself_collision_primitive_paw" size="0.001848626168194797 0.003235095794340896" pos="0.002652778551359534 -0.003789683644799335 0" euler="1.570796326794897 0.9599310885968813 0"/>
                 <site name="palm_R" class="sensor" type="box" size="0.004 0.004 0.002" pos="0.00492 -0.00246 -0.00164" euler="0 0 -0.4886921905584123"/>
                 <!-- <site name="palm_R" class="sensor" type="box" size="0.010 0.006 0.002" pos="0.00492 -0.00246 -0.00164" euler="0 0 -0.4886921905584123"/> -->
-=======
-        <body name="scapula_R" pos="0.00656 -0.00164 0.01148">
-          <joint name="scapula_R_supinate" class="scapula_supinate" pos="0 0.005000000000000001 0"
-            axis="0 0 -1" />
-          <joint name="scapula_R_abduct" class="scapula_abduct" pos="0 0.005000000000000001 -0.01"
-            axis="-1 0 0" />
-          <joint name="scapula_R_extend" class="scapula_extend" pos="0 0 0" axis="-0.3 1 0" />
-          <site name="shoulder_R" size="0.002" pos="0.0287 -0.00984 -0.02542" />
-          <body name="upper_arm_R" pos="0.0287 -0.00984 -0.02542">
-            <joint name="shoulder_R" class="shoulder" axis="0 1 0" />
-            <joint name="shoulder_sup_R" class="shoulder_sup" axis="-0 -0 1" />
-            <site name="elbow_R" type="cylinder" size="0.0006000000000000001 0.004"
-              pos="-0.01593120836133218 -0.01035528543486592 -0.02230369170586505" zaxis="0 1 -0.2" />
-            <body name="lower_arm_R"
-              pos="-0.01593120836133218 -0.01035528543486592 -0.02230369170586505">
-              <joint name="elbow_R" class="elbow" axis="0 1 -0.2" />
-              <site name="wrist_R" type="cylinder" size="0.0008 0.0034"
-                pos="0.02160265376479308 -0.01260154802946263 -0.01980243261772699" zaxis="0 1 0" />
-              <body name="hand_R"
-                pos="0.02160265376479308 -0.01260154802946263 -0.01980243261772699">
-                <joint name="wrist_R" class="wrist" axis="-0.6 -1 0" />
-                <geom name="hand_R_collision" class="nonself_collision_primitive_paw"
-                  type="ellipsoid"
-                  size="0.006470191588681792 0.003697252336389595 0.002218351401833757"
-                  density="2531.78122831"
-                  pos="0.001515873457919734 -0.0007579367289598669 -0.004547620373759201"
-                  euler="0.6981317007977318 0.8726646259971648 -0.7853981633974483" />
-                <site name="finger_R" type="cylinder"
-                  size="0.0006000000000000001 0.005000000000000001"
-                  pos="0.003031746915839468 -0.001515873457919734 -0.008337304018558537"
-                  zaxis="0.2 1 0" />
-                <body name="finger_R"
-                  pos="0.003031746915839468 -0.001515873457919734 -0.008337304018558537">
-                  <joint name="finger_R" class="finger" axis="0.5 1 0" />
-                  <geom name="finger_R0_collision" class="nonself_collision_primitive_paw"
-                    size="0.001848626168194797 0.003235095794340896"
-                    pos="0.004926588738239136 0.0007579367289598669 0"
-                    euler="1.570796326794897 1.308996938995747 0" />
-                  <geom name="finger_R1_collision" class="nonself_collision_primitive_paw"
-                    size="0.001848626168194797 0.003697252336389595"
-                    pos="0.004547620373759201 -0.001894841822399667 0"
-                    euler="1.570796326794897 1.099557428756428 0" />
-                  <geom name="finger_R2_collision" class="nonself_collision_primitive_paw"
-                    size="0.001848626168194797 0.003235095794340896"
-                    pos="0.002652778551359534 -0.003789683644799335 0"
-                    euler="1.570796326794897 0.9599310885968813 0" />
-                  <site name="palm_R" class="sensor" type="box" size="0.004 0.004 0.002"
-                    pos="0.00492 -0.00246 -0.00164" euler="0 0 -0.4886921905584123" />
-                </body>
->>>>>>> 70b53ca4
               </body>
-              <geom name="radius_R_collision" class="no_collision"
-                size="0.003732165792697991 0.01591658941003555"
-                pos="0.01150546139578159 -0.0068511746740596 -0.01222632995360402"
-                quat="0.4397828585901176 0.423230473256099 0.7917715587074765 0.02376557635859348" />
-              <geom name="ulna_R_collision" class="no_collision"
-                size="0.004390783285527048 0.01317234985658114"
-                pos="0.006749766930753688 -0.004992858736000205 -0.009489848507155575"
-                quat="0.4661127828257156 0.4776067795325061 0.7446248854693838 0.01282254930824632" />
             </body>
-            <geom name="humerus_R_collision" class="no_collision"
-              size="0.007771321151869356 0.01554264230373871"
-              pos="-0.007743341889514446 -0.005788347560550173 -0.01198335067124012"
-              quat="0.8109593935310486 0.0007013948082913995 0.3450082795040448 0.4725607444157158" />
+            <geom name="radius_R_collision" class="no_collision" size="0.003732165792697991 0.01591658941003555" pos="0.01150546139578159 -0.0068511746740596 -0.01222632995360402" quat="0.4397828585901176 0.423230473256099 0.7917715587074765 0.02376557635859348"/>
+            <geom name="ulna_R_collision" class="no_collision" size="0.004390783285527048 0.01317234985658114" pos="0.006749766930753688 -0.004992858736000205 -0.009489848507155575" quat="0.4661127828257156 0.4776067795325061 0.7446248854693838 0.01282254930824632"/>
           </body>
-          <geom name="scapula_R_collision" class="no_collision" type="ellipsoid"
-            size="0.005005370266735553 0.01463183127343655 0.02431103959679604"
-            density="513.564646393"
-            pos="0.01757062018850453 -0.008637295267367218 -0.01522952062810994"
-            quat="0.3867556972129688 0.4740321312040688 0.7692223496423682 0.1844194839763772" />
+          <geom name="humerus_R_collision" class="no_collision" size="0.007771321151869356 0.01554264230373871" pos="-0.007743341889514446 -0.005788347560550173 -0.01198335067124012" quat="0.8109593935310486 0.0007013948082913995 0.3450082795040448 0.4725607444157158"/>
         </body>
+        <geom name="scapula_R_collision" class="no_collision" type="ellipsoid" size="0.005005370266735553 0.01463183127343655 0.02431103959679604" density="513.564646393" pos="0.01757062018850453 -0.008637295267367218 -0.01522952062810994" quat="0.3867556972129688 0.4740321312040688 0.7692223496423682 0.1844194839763772"/>
       </body>
+    </body>
     </body>
   </worldbody>
   <contact>
