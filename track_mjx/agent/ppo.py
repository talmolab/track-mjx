--- conflicted
+++ resolved
@@ -82,44 +82,12 @@
     return jax.tree_util.tree_map(f, tree)
 
 
-<<<<<<< HEAD
-def create_policy_module_mask(
-    ppo_params: losses.PPONetworkParams, freeze_submodule_name: str
-):
-    # Flatten the policy params
-    flat_policy = traverse_util.flatten_dict(ppo_params.policy)
-
-    # Create a mask dict for policy params
-    policy_mask = {}
-    for param_path in flat_policy:
-        # param_path is a tuple like ('Dense_0', 'kernel')
-        if freeze_submodule_name in param_path:
-            policy_mask[param_path] = False  # Freeze this submodule
-        else:
-            policy_mask[param_path] = True  # Train other modules
-
-    # Unflatten policy mask
-    policy_mask = traverse_util.unflatten_dict(policy_mask)
-
-    # The value network stays fully trainable here:
-    value_mask = jax.tree_util.tree_map(lambda _: True, ppo_params.value)
-
-    # Reconstruct the PPONetworkParams mask
-    return losses.PPONetworkParams(policy=policy_mask, value=value_mask)
-
-
-=======
->>>>>>> 85fd7905
 def run_evaluation(
     self,
     policy_params,
     training_metrics: Metrics,
     aggregate_episodes: bool = True,
-<<<<<<< HEAD
-    data_split: str = ""
-=======
     data_split: str = "",
->>>>>>> 85fd7905
 ) -> Metrics:
     """Run one epoch of evaluation."""
     self._key, unroll_key = jax.random.split(self._key)
@@ -153,17 +121,11 @@
 
     return metrics  # pytype: disable=bad-return-type  # jax-ndarray
 
-<<<<<<< HEAD
+
 # Monkey patch the run_evaluation method to include data_split
 acting.Evaluator.run_evaluation = run_evaluation
 
-=======
-
-# Monkey patch the run_evaluation method to include data_split
-acting.Evaluator.run_evaluation = run_evaluation
-
-
->>>>>>> 85fd7905
+
 # TODO: Pass in a loss-specific config instead of throwing them all in individually.
 def train(
     environment: Union[envs_v1.Env, envs.Env],
@@ -677,21 +639,12 @@
             if evaluator_test_set is not None:
                 # run evaluation on hold out test set
                 metrics = evaluator_test_set.run_evaluation(
-<<<<<<< HEAD
-                _unpmap(
-                    (training_state.normalizer_params, training_state.params.policy)
-                ),
-                metrics,
-                data_split="test_set",
-            )
-=======
                     _unpmap(
                         (training_state.normalizer_params, training_state.params.policy)
                     ),
                     metrics,
                     data_split="test_set",
                 )
->>>>>>> 85fd7905
             logging.info(metrics)
             progress_fn(current_step, metrics)
 
@@ -713,13 +666,9 @@
                 )
 
     total_steps = current_step
-<<<<<<< HEAD
-    assert total_steps >= num_timesteps / 1e3 # to make the steps in thousands
-=======
     assert (
         total_steps >= num_timesteps / STEPS_IN_THOUSANDS
     ), "Total steps must be at least the number of timesteps scaled to thousands."
->>>>>>> 85fd7905
 
     # If there was no mistakes the training_state should still be identical on all
     # devices.
