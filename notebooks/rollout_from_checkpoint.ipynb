{
 "cells": [
  {
   "cell_type": "markdown",
   "metadata": {},
   "source": [
    "# Generate and render a rollout for existing checkpoint\n",
    "\n",
    "This notebook demonstrates how to load a training checkpoint, perform a rollout, and render the result. Full network activations are saved as an output of this rollout for further analysis."
   ]
  },
  {
   "cell_type": "markdown",
   "metadata": {},
   "source": [
    "## Imports"
   ]
  },
  {
   "cell_type": "code",
   "execution_count": 1,
   "metadata": {},
   "outputs": [],
   "source": [
    "import os\n",
    "import logging\n",
    "# Send logging outputs to stdout (comment this out if preferred)\n",
    "# logger = logging.getLogger()\n",
    "# logger.setLevel(logging.INFO)\n",
    "\n",
    "# Change this to egl or glfw if available\n",
    "os.environ[\"MUJOCO_GL\"] = \"glfw\"\n",
    "\n",
    "from track_mjx.agent import checkpointing\n",
    "from track_mjx.analysis import rollout, render, utils\n",
    "\n",
    "import jax\n",
    "from jax import numpy as jp\n",
    "from pathlib import Path"
   ]
  },
  {
   "cell_type": "markdown",
   "metadata": {},
   "source": [
    "## Load checkpoint"
   ]
  },
  {
   "cell_type": "code",
   "execution_count": 2,
   "metadata": {},
   "outputs": [],
   "source": [
    "# replace with your checkpoint path\n",
    "ckpt_path = \"/Users/charleszhang/GitHub/track-mjx/model_checkpoints/250220_125514\"  \n",
    "# Load config from checkpoint \n",
    "ckpt = checkpointing.load_checkpoint_for_eval(ckpt_path)\n",
    "\n",
    "cfg = ckpt[\"cfg\"]\n",
    "\n",
    "# make some changes to the config\n",
    "# replace with absolute path to your data\n",
    "# -- your notebook may not have access to the same relative path\n",
    "cfg.data_path = \"/Users/charleszhang/GitHub/track-mjx/data/transform_snips.h5\"\n",
    "cfg.train_setup.checkpoint_to_restore = ckpt_path"
   ]
  },
  {
   "cell_type": "markdown",
   "metadata": {},
   "source": [
    "### Restore policy and make rollout functions"
   ]
  },
  {
   "cell_type": "code",
   "execution_count": null,
   "metadata": {},
   "outputs": [],
   "source": [
    "env = rollout.create_environment(cfg)\n",
    "inference_fn = checkpointing.load_inference_fn(cfg, ckpt[\"policy\"])\n",
<<<<<<< HEAD
    "generate_rollout = rollout.create_rollout_generator(cfg, env, inference_fn)"
=======
    "generate_rollout = create_rollout_generator(cfg, env, inference_fn)"
>>>>>>> dbb9a127
   ]
  },
  {
   "cell_type": "markdown",
   "metadata": {},
   "source": [
    "### Generate rollouts from the checkpoint\n",
    "\n",
    "After we load the checkpoint, we can do inference on the rollout!"
   ]
  },
  {
   "cell_type": "markdown",
   "metadata": {},
   "source": [
    "We can generate a rollout imitating single clip, specified by the clip index. The first time you call the function there will be ~1-3min of compilation time, after which it will take only a few seconds."
   ]
  },
  {
   "cell_type": "code",
   "execution_count": 4,
   "metadata": {},
   "outputs": [],
   "source": [
    "single_rollout = generate_rollout(clip_idx=1)"
   ]
  },
  {
   "cell_type": "markdown",
   "metadata": {},
   "source": [
    "#### Batch Generating Rollouts\n",
    "\n",
    "Alternatively, you can use `jax.vmap` to parallelize the rollout function. This is useful for performing a rollout over an entire dataset for eval/analysis purposes. We pass in a 1D array of clip indexes (`clip_idxs`) as input. \n",
    "\n",
    "The first run for this will also have a few minutes of compilation time.\n",
    "\n",
    "**Note:** `vmap` compiles based on the input shape. This means that if you use the same length for `clip_idxs`, JAX will reuse the compiled function for acceleration. However, if the input length changes, JAX will **recompile the entire function**, incurring additional overhead."
   ]
  },
  {
   "cell_type": "code",
   "execution_count": 9,
   "metadata": {},
   "outputs": [],
   "source": [
    "# Generate rollout for 5 clips simultaneously\n",
    "jit_vmap_generate_rollout = jax.jit(jax.vmap(generate_rollout))\n",
    "clip_idxs = jp.arange(0, 5)\n",
    "jit_vmap_out = jit_vmap_generate_rollout(clip_idxs)"
   ]
  },
  {
   "cell_type": "code",
   "execution_count": 10,
   "metadata": {},
   "outputs": [],
   "source": [
    "# Running it with a different clip_idxs length will cause reocmpilation\n",
    "clip_idxs = jp.arange(15, 30)\n",
    "jit_vmap_out2 = jit_vmap_generate_rollout(clip_idxs)"
   ]
  },
  {
   "cell_type": "markdown",
   "metadata": {},
   "source": [
    "### Step 4: Save it to disk"
   ]
  },
  {
   "cell_type": "code",
   "execution_count": 13,
   "metadata": {},
   "outputs": [],
   "source": [
    "save_path = Path(ckpt_path) / \"rollout.h5\""
   ]
  },
  {
   "cell_type": "code",
   "execution_count": 9,
   "metadata": {},
   "outputs": [],
   "source": [
    "utils.save_to_h5py(save_path.resolve(), single_rollout)"
   ]
  },
  {
   "cell_type": "markdown",
   "metadata": {},
   "source": [
    "# Render Rollout Videos from the Saved Rollouts"
   ]
  },
  {
   "cell_type": "markdown",
   "metadata": {},
   "source": [
    "## Load the rollout file"
   ]
  },
  {
   "cell_type": "code",
   "execution_count": 14,
   "metadata": {},
   "outputs": [],
   "source": [
    "rollout = utils.load_from_h5py(save_path)"
   ]
  },
  {
   "cell_type": "markdown",
   "metadata": {},
   "source": [
    "## Render rollout\n",
    "\n",
    "Note: Currently only works for non-batched rollouts"
   ]
  },
  {
   "cell_type": "code",
   "execution_count": null,
   "metadata": {},
   "outputs": [],
   "source": [
    "frames, realtime_framerate = render.render_rollout(cfg, rollout)\n",
    "render.display_video(frames, framerate=realtime_framerate)"
   ]
  },
  {
   "cell_type": "code",
   "execution_count": null,
   "metadata": {},
   "outputs": [],
   "source": []
  }
 ],
 "metadata": {
  "kernelspec": {
   "display_name": "rl",
   "language": "python",
   "name": "python3"
  },
  "language_info": {
   "codemirror_mode": {
    "name": "ipython",
    "version": 3
   },
   "file_extension": ".py",
   "mimetype": "text/x-python",
   "name": "python",
   "nbconvert_exporter": "python",
   "pygments_lexer": "ipython3",
   "version": "3.11.11"
  }
 },
 "nbformat": 4,
 "nbformat_minor": 2
}<|MERGE_RESOLUTION|>--- conflicted
+++ resolved
@@ -81,11 +81,7 @@
    "source": [
     "env = rollout.create_environment(cfg)\n",
     "inference_fn = checkpointing.load_inference_fn(cfg, ckpt[\"policy\"])\n",
-<<<<<<< HEAD
-    "generate_rollout = rollout.create_rollout_generator(cfg, env, inference_fn)"
-=======
     "generate_rollout = create_rollout_generator(cfg, env, inference_fn)"
->>>>>>> dbb9a127
    ]
   },
   {
