--- conflicted
+++ resolved
@@ -21,15 +21,11 @@
 import flax
 from flax import linen as nn
 
-<<<<<<< HEAD
 from track_mjx.agent import intention_network, masked_running_statistics, checkpointing
 
 from omegaconf import DictConfig, OmegaConf
 
 from pathlib import Path
-=======
-from track_mjx.agent import intention_network
->>>>>>> eb79632a
 
 
 @flax.struct.dataclass
