"""
Entry point for track-mjx. Load the config file, create environments, initialize network, and start training.
"""

import os
import sys

# Limit to a particular GPU
# os.environ["CUDA_VISIBLE_DEVICES"] = "0"

# Either preallocate memory for JAX or disable it
# os.environ["XLA_PYTHON_CLIENT_MEM_FRACTION"] = os.environ.get(
#     "XLA_PYTHON_CLIENT_MEM_FRACTION", "0.9"
# )
os.environ["XLA_PYTHON_CLIENT_PREALLOCATE"] = "false"
os.environ["MUJOCO_GL"] = os.environ.get("MUJOCO_GL", "osmesa")
os.environ["PYOPENGL_PLATFORM"] = os.environ.get("PYOPENGL_PLATFORM", "osmesa")

import jax

import hydra
from omegaconf import DictConfig, OmegaConf
import functools
import wandb
from brax import envs
import orbax.checkpoint as ocp
from track_mjx.agent.mlp_ppo import ppo as mlp_ppo, ppo_networks as mlp_ppo_networks
from track_mjx.agent.lstm_ppo import ppo as lstm_ppo, ppo_networks as lstm_ppo_networks
import warnings
from pathlib import Path
from datetime import datetime
import logging
import json
import fcntl

from track_mjx.io import load
from track_mjx.environment.task.multi_clip_tracking import MultiClipTracking
from track_mjx.environment.task.single_clip_tracking import SingleClipTracking
from track_mjx.environment import wrappers
from track_mjx.agent import checkpointing
from track_mjx.agent import wandb_logging
from track_mjx.agent import preemption
from track_mjx.analysis import render
from track_mjx.environment.walker.rodent import Rodent
from track_mjx.environment.walker.fly import Fly
from track_mjx.environment.task.reward import RewardConfig

# enable JAX persistent compilation cache
jax.config.update("jax_compilation_cache_dir", "/tmp/jax_cache")
jax.config.update("jax_persistent_cache_min_entry_size_bytes", -1)
jax.config.update("jax_persistent_cache_min_compile_time_secs", 0)
jax.config.update(
    "jax_persistent_cache_enable_xla_caches", "xla_gpu_per_fusion_autotune_cache_dir"
)

warnings.filterwarnings("ignore", category=DeprecationWarning)

_WALKERS = {
    "rodent": Rodent,
    "fly": Fly,
}


@hydra.main(version_base=None, config_path="config", config_name="fly-mc-intention")
def main(cfg: DictConfig):
    """Main function using Hydra configs"""
    try:
        n_devices = jax.device_count(backend="gpu")
        logging.info(f"Using {n_devices} GPUs")
    except:
        n_devices = 1
        logging.info("Not using GPUs")

    envs.register_environment("rodent_single_clip", SingleClipTracking)
    envs.register_environment("rodent_multi_clip", MultiClipTracking)
    envs.register_environment("fly_multi_clip", MultiClipTracking)

    # Check for existing run state (preemption handling)
    existing_run_state = preemption.discover_existing_run_state(cfg)

    # Auto-preemption resume logic
    if existing_run_state:
        # Resume from existing run
        run_id = existing_run_state["run_id"]
        checkpoint_path = existing_run_state["checkpoint_path"]
        logging.info(f"Resuming from existing run: {run_id}")
        # Add checkpoint path to config to use orbax for resuming
        cfg.train_setup["checkpoint_to_restore"] = checkpoint_path
    # If manually passing json run_state
    elif cfg.train_setup["restore_from_run_state"] is not None:
        # Access file path
        base_path = Path(cfg.logging_config.model_path).resolve()
        full_path = base_path / cfg.train_setup["restore_from_run_state"]
        # Read json with file locking to prevent concurrent access
        with open(full_path, "r") as f:
            fcntl.flock(f.fileno(), fcntl.LOCK_SH)
            existing_run_state = json.load(f)
            fcntl.flock(f.fileno(), fcntl.LOCK_UN)
        run_id = existing_run_state["run_id"]
        checkpoint_path = existing_run_state["checkpoint_path"]
        logging.info(f"Restoring from run state: {run_id}")
        # Add checkpoint path to config to use orbax for resuming
        cfg.train_setup["checkpoint_to_restore"] = checkpoint_path
    # If no existing run state, generate a new run_id and checkpoint path
    else:
        # Generate a new run_id and associated checkpoint path
        run_id = datetime.now().strftime("%y%m%d_%H%M%S_%f")
        # Use a base path given by the config
        checkpoint_path = f"{cfg.logging_config.model_path}/{run_id}"

    # Load the checkpoint's config
    if cfg.train_setup["checkpoint_to_restore"] is not None:
        # TODO: We set the restored config's checkpoint_to_restore to itself
        # Because that restored config is used from now on. This is a hack.
        checkpoint_to_restore = cfg.train_setup["checkpoint_to_restore"]
        # Load the checkpoint's config and update the run_id and checkpoint path
        cfg = OmegaConf.create(
            checkpointing.load_config_from_checkpoint(
                cfg.train_setup["checkpoint_to_restore"]
            )
        )
        cfg.train_setup["checkpoint_to_restore"] = str(checkpoint_to_restore)
        checkpoint_path = str(checkpoint_to_restore)
        run_id = os.path.basename(checkpoint_path)

    # Convert config to dict TODO: do we need this?
    logging.info(f"Configs: {OmegaConf.to_container(cfg, resolve=True)}")
    cfg_dict = OmegaConf.to_container(cfg, resolve=True)

    # Initialize checkpoint manager
    mgr_options = ocp.CheckpointManagerOptions(
        create=True,
        max_to_keep=cfg.train_setup["checkpoint_max_to_keep"],
        keep_period=cfg.train_setup["checkpoint_keep_period"],
        step_prefix="PPONetwork",
    )

    ckpt_mgr = ocp.CheckpointManager(checkpoint_path, options=mgr_options)

    logging.info(f"run_id: {run_id}")
    logging.info(f"Training checkpoint path: {checkpoint_path}")

    env_args = cfg.env_config["env_args"]
    env_rewards = cfg.env_config["reward_weights"]
    train_config = cfg.train_setup["train_config"]
    walker_config = cfg["walker_config"]
    traj_config = cfg["reference_config"]

    logging.info(f"Loading data: {cfg.data_path}")

    walker = _WALKERS[cfg.env_config.walker_name](**walker_config)
    reward_config = RewardConfig(**env_rewards)

    # setup test set evaluator
    if cfg.train_setup["train_test_split_info"] is not None:
        all_clips = load.load_data(cfg.data_path)
        # load the train/test split data from the disk
        with open(cfg.train_setup["train_test_split_info"], "r") as f:
            split_info = json.load(f)
        test_idx = split_info["test"]
        if cfg.train_setup["train_subset_ratio"] is None:
            train_idx = split_info["train"]
        else:
            train_idx = split_info["train_subset"][
                f"{cfg.train_setup['train_subset_ratio']:.2f}"
            ]
        test_clips = load.select_clips(all_clips, test_idx)
        train_clips = load.select_clips(all_clips, train_idx)
        logging.info(
            f"Train set length:{train_clips.position.shape[0]}, Test set length: {test_clips.quaternion.shape[0]}"
        )
        test_env = envs.get_environment(
            env_name=cfg.env_config.env_name,
            reference_clip=test_clips,
            walker=walker,
            reward_config=reward_config,
            **env_args,
            **traj_config,
        )
    elif cfg.train_setup["train_subset_ratio"] is not None:
        all_clips = load.load_data(cfg.data_path)
        train_clips, test_clips = load.generate_train_test_split(
            all_clips, test_ratio=1 - cfg.train_setup["train_subset_ratio"]
        )
        logging.info(
            f"Train set length:{train_clips.position.shape[0]}, Test set length: {test_clips.quaternion.shape[0]}"
        )
        test_env = envs.get_environment(
            env_name=cfg.env_config.env_name,
            reference_clip=test_clips,
            walker=walker,
            reward_config=reward_config,
            **env_args,
            **traj_config,
        )
    else:
        # eval with the train set
        train_clips = load.load_data(cfg.data_path)
        logging.info(f"{train_clips.position.shape=}, {train_clips.quaternion.shape=}")
        test_env = None

    env = envs.get_environment(
        env_name=cfg.env_config.env_name,
        reference_clip=train_clips,
        walker=walker,
        reward_config=reward_config,
        **env_args,
        **traj_config,
    )

    # Episode length is equal to (clip length - random init range - traj length) * steps per cur frame.
    episode_length = (
        traj_config.clip_length
        - traj_config.random_init_range
        - traj_config.traj_length
    ) * env._steps_for_cur_frame
    print(f"episode_length {episode_length}")
    logging.info(f"episode_length {episode_length}")

    if cfg.train_setup.train_config.use_lstm:
        print("Using LSTM Pipeline Now")
        ppo = lstm_ppo
        ppo_networks = lstm_ppo_networks
        render_wrapper = wrappers.RenderRolloutWrapperTrackingLSTM
        network_factory = functools.partial(
            ppo_networks.make_intention_ppo_networks,
            intention_latent_size=cfg.network_config.intention_size,
            hidden_state_size=cfg.network_config.hidden_state_size,
            hidden_layer_num=cfg.network_config.hidden_layer_num,
            encoder_hidden_layer_sizes=tuple(cfg.network_config.encoder_layer_sizes),
            decoder_hidden_layer_sizes=tuple(cfg.network_config.decoder_layer_sizes),
            value_hidden_layer_sizes=tuple(cfg.network_config.critic_layer_sizes),
        )

    else:
        print("Using MLP Pipeline Now")
        ppo = mlp_ppo
        ppo_networks = mlp_ppo_networks
        render_wrapper = wrappers.RenderRolloutWrapperMulticlipTracking
        network_factory = functools.partial(
            ppo_networks.make_intention_ppo_networks,
            intention_latent_size=cfg.network_config.intention_size,
            encoder_hidden_layer_sizes=tuple(cfg.network_config.encoder_layer_sizes),
            decoder_hidden_layer_sizes=tuple(cfg.network_config.decoder_layer_sizes),
            value_hidden_layer_sizes=tuple(cfg.network_config.critic_layer_sizes),
        )

    run_id = f"{cfg.logging_config.exp_name}_{run_id}"

    # Determine wandb run ID for resuming
    if existing_run_state:
        wandb_run_id = existing_run_state["wandb_run_id"]
        wandb_resume = "must"  # Must resume the exact run
        logging.info(f"Resuming wandb run: {wandb_run_id}")
    else:
        wandb_run_id = run_id
        wandb_resume = "allow"  # Allow resuming if run exists
        logging.info(f"Starting new wandb run: {wandb_run_id}")

    wandb.init(
        project=cfg.logging_config.project_name,
        config=OmegaConf.to_container(cfg, resolve=True, structured_config_mode=True),
        notes=f"",
        id=wandb_run_id,
        resume=wandb_resume,
        group=cfg.logging_config.group_name,
    )

    # Save initial run state after wandb initialization
    if not existing_run_state:
        preemption.save_run_state(
            cfg=cfg,
            run_id=run_id,
            checkpoint_path=checkpoint_path,
            wandb_run_id=wandb.run.id,
        )

    # Create the checkpoint callback with the correct wandb_run_id
    checkpoint_callback = preemption.create_checkpoint_callback(
        cfg=cfg,
        run_id=run_id,
        checkpoint_path=checkpoint_path,
        wandb_run_id=wandb.run.id,
    )

    train_fn = functools.partial(
        ppo.train,
        **train_config,
        num_evals=int(
            cfg.train_setup.train_config.num_timesteps / cfg.train_setup.eval_every
        ),
        num_resets_per_eval=cfg.train_setup.eval_every // cfg.train_setup.reset_every,
        episode_length=episode_length,
        kl_weight=cfg.network_config.kl_weight,
        network_factory=network_factory,
        ckpt_mgr=ckpt_mgr,
        checkpoint_to_restore=cfg.train_setup.checkpoint_to_restore,
        config_dict=cfg_dict,
        use_kl_schedule=cfg.network_config.kl_schedule,
        eval_env_test_set=test_env,
        freeze_decoder=(
            False
            if "freeze_decoder" not in cfg.train_setup
            else cfg.train_setup.freeze_decoder
        ),
<<<<<<< HEAD
    )

    run_id = f"{cfg.logging_config.exp_name}_{cfg.train_setup.train_subset_ratio}_{cfg.env_config.env_name}_{cfg.env_config.task_name}_{cfg.logging_config.algo_name}_{run_id}"
    wandb.init(
        project=cfg.logging_config.project_name,
        config=OmegaConf.to_container(cfg, resolve=True, structured_config_mode=True),
        notes=f"",
        id=run_id,
        resume="allow",
        group=cfg.logging_config.group_name,
=======
        checkpoint_callback=checkpoint_callback,
>>>>>>> ef8f3a38
    )

    def wandb_progress(num_steps, metrics):
        metrics["num_steps_thousands"] = num_steps
        wandb.log(metrics, commit=False)

    if cfg.train_setup.train_config.use_lstm:
        rollout_env = render_wrapper(
            env=env,
            lstm_features=cfg.network_config.hidden_state_size,
            hidden_layer_num=cfg.network_config.hidden_layer_num,
        )
    else:
        rollout_env = render_wrapper(env=env)

    # define the jit reset/step functions
    jit_reset = jax.jit(rollout_env.reset)
    jit_step = jax.jit(rollout_env.step)
    renderer, mj_model, mj_data, scene_option = render.make_rollout_renderer(cfg)
    policy_params_fn = functools.partial(
        wandb_logging.rollout_logging_fn,
        rollout_env,
        jit_reset,
        jit_step,
        cfg,
        checkpoint_path,
        renderer,
        mj_model,
        mj_data,
        scene_option,
    )

    make_inference_fn, params, _ = train_fn(
        environment=env,
        progress_fn=wandb_progress,
        policy_params_fn=policy_params_fn,  # fill in the rest in training
    )

    # Clean up run state after successful completion
    try:
        preemption.cleanup_run_state(cfg)
        logging.info("Training completed successfully, cleaned up run state")
    except Exception as e:
        logging.warning(f"Failed to cleanup run state: {e}")


if __name__ == "__main__":
    main()<|MERGE_RESOLUTION|>--- conflicted
+++ resolved
@@ -303,20 +303,7 @@
             if "freeze_decoder" not in cfg.train_setup
             else cfg.train_setup.freeze_decoder
         ),
-<<<<<<< HEAD
-    )
-
-    run_id = f"{cfg.logging_config.exp_name}_{cfg.train_setup.train_subset_ratio}_{cfg.env_config.env_name}_{cfg.env_config.task_name}_{cfg.logging_config.algo_name}_{run_id}"
-    wandb.init(
-        project=cfg.logging_config.project_name,
-        config=OmegaConf.to_container(cfg, resolve=True, structured_config_mode=True),
-        notes=f"",
-        id=run_id,
-        resume="allow",
-        group=cfg.logging_config.group_name,
-=======
         checkpoint_callback=checkpoint_callback,
->>>>>>> ef8f3a38
     )
 
     def wandb_progress(num_steps, metrics):
