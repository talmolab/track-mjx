--- conflicted
+++ resolved
@@ -102,12 +102,8 @@
         _, start_rng, clip_rng, rng = jax.random.split(rng, 4)
 
         start_frame = jax.random.randint(start_rng, (), 0, 44)
-<<<<<<< HEAD
         if clip_idx is None:
             clip_idx = jax.random.randint(clip_rng, (), 0, self._n_clips)  # type: ignore
-=======
-        clip_idx = jax.random.randint(clip_rng, (), 0, self._n_clips)
->>>>>>> 3b7e9659
         info = {
             "clip_idx": clip_idx,
             "start_frame": start_frame,
