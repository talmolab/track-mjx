data_path: data/transform_snips.h5

env_config:
  env_name: rodent_multi_clip
  task_name: imitation
  walker_name: rodent
  render_camera_name: close_profile
  render_fps: 5

  env_args:
    solver: "cg"
    iterations: 4
    ls_iterations: 4
    physics_steps_per_control_step: 5
    reset_noise_scale: 1e-3
    mj_model_timestep: 0.002
    mocap_hz: 50

  reward_weights:
    too_far_dist: 0.01
    bad_pose_dist: 20
    bad_quat_dist: 1
    ctrl_cost_weight: 0.02
    ctrl_diff_cost_weight: 0.02
<<<<<<< HEAD
    energy_cost_weight: 0.01
=======
    energy_cost_weight: 0.001
>>>>>>> 9bdb25c7
    pos_reward_weight: 1.0
    quat_reward_weight: 1.0
    joint_reward_weight: 1.0
    angvel_reward_weight: 0.0
    bodypos_reward_weight: 0.0
    endeff_reward_weight: 1.0
    healthy_z_range: [0.0325, 0.5]
    pos_reward_exp_scale: 400.0
    quat_reward_exp_scale: 4.0
    joint_reward_exp_scale: 0.25
    angvel_reward_exp_scale: 0.5
    bodypos_reward_exp_scale: 8.0
    endeff_reward_exp_scale: 500.0
    penalty_pos_distance_scale: [1.0, 1.0, 0.2]

reference_config:
  clip_length: 250
  random_init_range: 50
  traj_length: 5

network_config:
  arch_name: intention
  encoder_layer_sizes: [512,512,512]
  decoder_layer_sizes: [512,512,512]
  critic_layer_sizes: [512,512,512]
  intention_size: 60
  kl_schedule: True # Whether to use a ramping KL schedule
  kl_weight: 1e-4 # The maximum weight if schedule is True

train_setup:
  agent_name: rodent
  run_name: imitation_debug
  checkpoint_to_restore:
  checkpoint_max_to_keep: 
  checkpoint_keep_period: 
  eval_every: 20_000_000
  episode_length: 200
  reset_every: 20_000_000
  train_config:
    num_envs: 1024
    num_timesteps: 10_000_000_000
    batch_size: 512
    num_minibatches: 4
    num_updates_per_batch: 4
    learning_rate: 1e-4
    clipping_epsilon: 0.2     
    discounting: 0.95        
    action_repeat: 1
    entropy_cost: 1e-2
    reward_scaling: 1
    normalize_observations: True
    unroll_length: 20
    seed: 0

logging_config:
  project_name: vnl_debug
  clip_id: -1
  model_path: model_checkpoints
  algo_name: ppo
  rollout_metrics:
    - pos_reward
    - quat_reward
    - joint_reward
    - angvel_reward
    - bodypos_reward
    - endeff_reward
    - summed_pos_distance
    - joint_distance
    - quat_distance
    - ctrl_cost
    - ctrl_diff_cost
    - energy_cost
    - too_far
    - bad_pose
    - bad_quat
    - fall

walker_config:
  torque_actuators: False 
  rescale_factor: 0.8
  joint_names:
    - vertebra_1_extend
    - hip_L_supinate
    - hip_L_abduct
    - hip_L_extend
    - knee_L
    - ankle_L
    - toe_L
    - hip_R_supinate
    - hip_R_abduct
    - hip_R_extend
    - knee_R
    - ankle_R
    - toe_R
    - vertebra_C11_extend
    - vertebra_cervical_1_bend
    - vertebra_axis_twist
    - atlas
    - mandible
    - scapula_L_supinate
    - scapula_L_abduct
    - scapula_L_extend
    - shoulder_L
    - shoulder_sup_L
    - elbow_L
    - wrist_L
    - scapula_R_supinate
    - scapula_R_abduct
    - scapula_R_extend
    - shoulder_R
    - shoulder_sup_R
    - elbow_R
    - wrist_R
    - finger_R
  body_names:
    - torso
    - pelvis
    - upper_leg_L
    - lower_leg_L
    - foot_L
    - upper_leg_R
    - lower_leg_R
    - foot_R
    - skull
    - jaw
    - scapula_L
    - upper_arm_L
    - lower_arm_L
    - finger_L
    - scapula_R
    - upper_arm_R
    - lower_arm_R
    - finger_R
  end_eff_names:
    - foot_L
    - foot_R
    - hand_L
    - hand_R
    - skull<|MERGE_RESOLUTION|>--- conflicted
+++ resolved
@@ -22,11 +22,7 @@
     bad_quat_dist: 1
     ctrl_cost_weight: 0.02
     ctrl_diff_cost_weight: 0.02
-<<<<<<< HEAD
-    energy_cost_weight: 0.01
-=======
     energy_cost_weight: 0.001
->>>>>>> 9bdb25c7
     pos_reward_weight: 1.0
     quat_reward_weight: 1.0
     joint_reward_weight: 1.0
