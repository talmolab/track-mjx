--- conflicted
+++ resolved
@@ -79,14 +79,11 @@
     walker_config = cfg["walker_config"]
     traj_config = cfg["reference_config"]
 
-<<<<<<< HEAD
     # TODO: Fix this dependency issue
     import sys
 
     sys.modules["preprocessing"] = preprocessing
-=======
     # TODO(Scott): move this to track_mjx.io module
->>>>>>> c5518f5d
     input_data_path = hydra.utils.to_absolute_path(cfg.data_path)
     print(f"Loading data: {input_data_path}")
     with open(input_data_path, "rb") as file:
