--- conflicted
+++ resolved
@@ -260,11 +260,7 @@
     # render while stepping using mujoco
     video_path = f"{model_path}/{num_steps}.mp4"
 
-<<<<<<< HEAD
     with imageio.get_writer(video_path, fps=env_config.render_fps) as video:
-=======
-    with imageio.get_writer(video_path, fps=int((1.0 / env.dt))) as video:
->>>>>>> 72d608e6
         for qpos1, qpos2 in zip(qposes_rollout, qposes_ref):
 
             # TODO: ValueError: could not broadcast input array from shape (148,) into shape (74,)
