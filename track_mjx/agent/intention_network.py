--- conflicted
+++ resolved
@@ -109,13 +109,7 @@
             )
             z = reparameterize(encoder_rng, latent_mean, latent_logvar)
             egocentric_obs = obs[..., self.reference_obs_size :]
-<<<<<<< HEAD
-            concatenated = jnp.concatenate(
-                [z, egocentric_obs], axis=-1
-            )
-=======
             concatenated = jnp.concatenate([z, egocentric_obs], axis=-1)
->>>>>>> 85fd7905
             action, decoder_activations = self.decoder(
                 concatenated, get_activation=True
             )
