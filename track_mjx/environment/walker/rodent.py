--- conflicted
+++ resolved
@@ -16,119 +16,22 @@
 
 from track_mjx.environment.walker.base import BaseWalker
 
-<<<<<<< HEAD
-_XML_PATH = "/root/vast/scott-yang/Brax-Rodent-Run/models/rodent.xml"
-_JOINT_NAMES = [
-    "vertebra_1_extend",
-    "hip_L_supinate",
-    "hip_L_abduct",
-    "hip_L_extend",
-    "knee_L",
-    "ankle_L",
-    "toe_L",
-    "hip_R_supinate",
-    "hip_R_abduct",
-    "hip_R_extend",
-    "knee_R",
-    "ankle_R",
-    "toe_R",
-    "vertebra_C11_extend",
-    "vertebra_cervical_1_bend",
-    "vertebra_axis_twist",
-    "atlas",
-    "mandible",
-    "scapula_L_supinate",
-    "scapula_L_abduct",
-    "scapula_L_extend",
-    "shoulder_L",
-    "shoulder_sup_L",
-    "elbow_L",
-    "wrist_L",
-    "scapula_R_supinate",
-    "scapula_R_abduct",
-    "scapula_R_extend",
-    "shoulder_R",
-    "shoulder_sup_R",
-    "elbow_R",
-    "wrist_R",
-    "finger_R",
-]
-_BODY_NAMES = [
-    "torso",
-    "pelvis",
-    "upper_leg_L",
-    "lower_leg_L",
-    "foot_L",
-    "upper_leg_R",
-    "lower_leg_R",
-    "foot_R",
-    "skull",
-    "jaw",
-    "scapula_L",
-    "upper_arm_L",
-    "lower_arm_L",
-    "finger_L",
-    "scapula_R",
-    "upper_arm_R",
-    "lower_arm_R",
-    "finger_R",
-]
-_END_EFF_NAMES = [
-    "foot_L",
-    "foot_R",
-    "hand_L",
-    "hand_R",
-    "skull",
-]
-=======
->>>>>>> af673e45
 
-class Rodent(BaseWalker):
-    """Rodent class that manages the body structure,
-    joint configurations, and model loading"""
-
-<<<<<<< HEAD
 class Rodent(BaseWalker):
     """Rodent class that manages the body structure,
     joint configurations, and model loading"""
 
     def __init__(
         self,
-        xml_path=_XML_PATH,
-        joint_names=_JOINT_NAMES,
-        body_names=_BODY_NAMES,
-        end_eff_names=_END_EFF_NAMES,
-=======
-    def __init__(
-        self,
         xml_path,
         joint_names,
         body_names,
         end_eff_names,
->>>>>>> af673e45
         torque_actuators=False,
         rescale_factor=0.9,
     ):
         """Initialize the rodent model with optional
         torque actuator settings and rescaling"""
-<<<<<<< HEAD
-
-        self._xml = xml_path
-        self._joint_names = joint_names
-        self._body_names = body_names
-        self._end_eff_names = end_eff_names
-
-        self._mjcf_model = self._load_mjcf_model(torque_actuators, rescale_factor)
-        self.sys = mjcf_brax.load_model(self._mjcf_model.model.ptr)
-
-        self._initialize_indices()
-
-    def _load_mjcf_model(
-        self, torque_actuators=False, rescale_factor=0.9, path=_XML_PATH
-    ):
-        root = mjcf_dm.from_path(path)
-
-=======
 
         self._xml = xml_path
         self._joint_names = joint_names
@@ -144,7 +47,6 @@
         """Only using this for walker, not its pair"""
         root = mjcf_dm.from_path(self._xml)
 
->>>>>>> af673e45
         # torque
         if torque_actuators:
             for actuator in root.find_all("actuator"):
