--- conflicted
+++ resolved
@@ -1,8 +1,4 @@
-<<<<<<< HEAD
-data_path: ./data/transform_snips.h5 # ./data/transform_coltrane_2021_07_29_1.h5
-=======
-data_path: data/transform_snips.h5 # ./data/transform_coltrane_2021_07_29_1.h5
->>>>>>> ef8f3a38
+data_path: ./data/transform_snips.h5 # ./data/transform_coltrane_2021_07_29_1.h5 # ./data/transform_coltrane_2021_07_29_1.h5
 
 env_config:
   env_name: rodent_multi_clip
@@ -40,12 +36,9 @@
     angvel_reward_exp_scale: 0.5
     bodypos_reward_exp_scale: 8.0
     endeff_reward_exp_scale: 500.0
-<<<<<<< HEAD
     var_window_size: 50
     var_coeff: 5e-2
     jerk_coeff: 5e-4
-=======
->>>>>>> ef8f3a38
     penalty_pos_distance_scale: [1.0, 1.0, 0.5]
 
 reference_config:
@@ -58,11 +51,7 @@
   encoder_layer_sizes: [2048,1024,1024]
   decoder_layer_sizes: [1024,1024,512]
   critic_layer_sizes: [2048,1024,1024,1024,1024,512]
-<<<<<<< HEAD
   intention_size: 60
-=======
-  intention_size: 16
->>>>>>> ef8f3a38
   kl_schedule: True
   kl_weight: 1e-1
 
@@ -71,10 +60,7 @@
   run_name: vnl_debug
   checkpoint_to_restore:
   train_test_split_info:
-<<<<<<< HEAD
-=======
   restore_from_run_state:
->>>>>>> ef8f3a38
   train_subset_ratio: 0.8
   checkpoint_max_to_keep: 
   checkpoint_keep_period: 
@@ -83,11 +69,7 @@
   reset_every: 25_000_000
   train_config:
     num_envs: 4096
-<<<<<<< HEAD
-    num_timesteps: 5_000_000_000
-=======
     num_timesteps: 4_000_000_000
->>>>>>> ef8f3a38
     batch_size: 1024
     num_minibatches: 16
     num_updates_per_batch: 4
@@ -106,13 +88,8 @@
 
 logging_config:
   project_name: vnl_debug
-<<<<<<< HEAD
   group_name: jerk_cost
   exp_name: 
-=======
-  group_name: position_actuator
-  exp_name: position_actuator
->>>>>>> ef8f3a38
   clip_id: -1
   model_path: /home/mila/a/aidan.sirbu/scratch/track-mjx/model_checkpoints
   algo_name: ppo
