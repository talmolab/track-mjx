# Copyright 2024 The Brax Authors.
#
# Licensed under the Apache License, Version 2.0 (the "License");
# you may not use this file except in compliance with the License.
# You may obtain a copy of the License at
#
#     http://www.apache.org/licenses/LICENSE-2.0
#
# Unless required by applicable law or agreed to in writing, software
# distributed under the License is distributed on an "AS IS" BASIS,
# WITHOUT WARRANTIES OR CONDITIONS OF ANY KIND, either express or implied.
# See the License for the specific language governing permissions and
# limitations under the License.

"""Proximal policy optimization training.

See: https://arxiv.org/pdf/1707.06347.pdf
"""

from typing import Any, Callable, Tuple

from brax.training import types
from brax.training.agents.ppo import networks as ppo_networks
from brax.training.types import Params
import flax
import jax
import jax.numpy as jnp
import optax


@flax.struct.dataclass
class PPONetworkParams:
    """Contains training state for the learner."""

    policy: Params
    value: Params


def compute_gae(
    truncation: jnp.ndarray,
    termination: jnp.ndarray,
    rewards: jnp.ndarray,
    values: jnp.ndarray,
    bootstrap_value: jnp.ndarray,
    lambda_: float = 1.0,
    discount: float = 0.99,
):
    """Calculates the Generalized Advantage Estimation (GAE).

    Args:
      truncation: A float32 tensor of shape [T, B] with truncation signal.
      termination: A float32 tensor of shape [T, B] with termination signal.
      rewards: A float32 tensor of shape [T, B] containing rewards generated by
        following the behaviour policy.
      values: A float32 tensor of shape [T, B] with the value function estimates
        wrt. the target policy.
      bootstrap_value: A float32 of shape [B] with the value function estimate at
        time T.
      lambda_: Mix between 1-step (lambda_=0) and n-step (lambda_=1). Defaults to
        lambda_=1.
      discount: TD discount.

    Returns:
      A float32 tensor of shape [T, B]. Can be used as target to
        train a baseline (V(x_t) - vs_t)^2.
      A float32 tensor of shape [T, B] of advantages.
    """

    truncation_mask = 1 - truncation
    # Append bootstrapped value to get [v1, ..., v_t+1]
    values_t_plus_1 = jnp.concatenate(
        [values[1:], jnp.expand_dims(bootstrap_value, 0)], axis=0
    )
    deltas = rewards + discount * (1 - termination) * values_t_plus_1 - values
    deltas *= truncation_mask

    acc = jnp.zeros_like(bootstrap_value)
    vs_minus_v_xs = []

    def compute_vs_minus_v_xs(carry, target_t):
        lambda_, acc = carry
        truncation_mask, delta, termination = target_t
        acc = delta + discount * (1 - termination) * truncation_mask * lambda_ * acc
        return (lambda_, acc), (acc)

    (_, _), (vs_minus_v_xs) = jax.lax.scan(
        compute_vs_minus_v_xs,
        (lambda_, acc),
        (truncation_mask, deltas, termination),
        length=int(truncation_mask.shape[0]),
        reverse=True,
    )
    # Add V(x_s) to get v_s.
    vs = jnp.add(vs_minus_v_xs, values)

    vs_t_plus_1 = jnp.concatenate([vs[1:], jnp.expand_dims(bootstrap_value, 0)], axis=0)
    advantages = (
        rewards + discount * (1 - termination) * vs_t_plus_1 - values
    ) * truncation_mask
    return jax.lax.stop_gradient(vs), jax.lax.stop_gradient(advantages)


def compute_ppo_loss(
    params: PPONetworkParams,
    normalizer_params: Any,
    data: types.Transition,
    rng: jnp.ndarray,
    step: int,
    ppo_network: ppo_networks.PPONetworks,
    entropy_cost: float = 1e-4,
    kl_weight: float = 1e-3,
    discounting: float = 0.9,
    reward_scaling: float = 1.0,
    gae_lambda: float = 0.95,
    clipping_epsilon: float = 0.3,
    normalize_advantage: bool = True,
    kl_schedule: Callable | None = None,
) -> Tuple[jnp.ndarray, types.Metrics]:
    """Computes PPO loss.

    Args:
      params: Network parameters,
      normalizer_params: Parameters of the normalizer.
      data: Transition that with leading dimension [B, T]. extra fields required
        are ['state_extras']['truncation'] ['policy_extras']['raw_action']
          ['policy_extras']['log_prob']
      rng: Random key
      ppo_network: PPO networks.
      entropy_cost: entropy cost.
      discounting: discounting,
      reward_scaling: reward multiplier.
      gae_lambda: General advantage estimation lambda.
      clipping_epsilon: Policy loss clipping epsilon
      normalize_advantage: whether to normalize advantage estimate

    Returns:
      A tuple (loss, metrics)
    """

    _, policy_key, entropy_key = jax.random.split(rng, 3)
    parametric_action_distribution = ppo_network.parametric_action_distribution
    policy_apply = ppo_network.policy_network.apply
    value_apply = ppo_network.value_network.apply

    # Put the time dimension first.
    data = jax.tree_util.tree_map(lambda x: jnp.swapaxes(x, 0, 1), data)
    policy_logits, latent_mean, latent_logvar = policy_apply(
        normalizer_params, params.policy, data.observation, policy_key
    )

    baseline = value_apply(normalizer_params, params.value, data.observation)

    bootstrap_value = value_apply(
        normalizer_params, params.value, data.next_observation[-1]
    )

    rewards = data.reward * reward_scaling
    truncation = data.extras["state_extras"]["truncation"]
    termination = (1 - data.discount) * (1 - truncation)

    target_action_log_probs = parametric_action_distribution.log_prob(
        policy_logits, data.extras["policy_extras"]["raw_action"]
    )
    behaviour_action_log_probs = data.extras["policy_extras"]["log_prob"]

    vs, advantages = compute_gae(
        truncation=truncation,
        termination=termination,
        rewards=rewards,
        values=baseline,
        bootstrap_value=bootstrap_value,
        lambda_=gae_lambda,
        discount=discounting,
    )
    if normalize_advantage:
        advantages = (advantages - advantages.mean()) / (advantages.std() + 1e-8)
    rho_s = jnp.exp(target_action_log_probs - behaviour_action_log_probs)

    surrogate_loss1 = rho_s * advantages
    surrogate_loss2 = (
        jnp.clip(rho_s, 1 - clipping_epsilon, 1 + clipping_epsilon) * advantages
    )

    policy_loss = -jnp.mean(jnp.minimum(surrogate_loss1, surrogate_loss2))

    # Value function loss
    v_error = vs - baseline
    v_loss = jnp.mean(v_error * v_error) * 0.5 * 0.5

    # Entropy reward
    entropy = jnp.mean(
        parametric_action_distribution.entropy(policy_logits, entropy_key)
    )
    entropy_loss = entropy_cost * -entropy

    # KL Divergence for latent layer
    if kl_schedule is not None:
        kl_weight = kl_schedule(step)

    kl_latent_loss = kl_weight * (
        -0.5
        * jnp.mean(1 + latent_logvar - jnp.square(latent_mean) - jnp.exp(latent_logvar))
    )

    total_loss = policy_loss + v_loss + entropy_loss + kl_latent_loss
    return total_loss, {
        "total_loss": total_loss,
        "policy_loss": policy_loss,
        "v_loss": v_loss,
        "kl_latent_loss": kl_latent_loss,
        "entropy_loss": entropy_loss,
<<<<<<< HEAD
=======
        "kl_weight": kl_weight,
>>>>>>> eb79632a
    }


def create_ramp_schedule(
    max_value: float = 0.1,
    min_value: float = 0.0001,
    ramp_steps: int = 1000,
    warmup_steps: int = 0,
    smoothing: str = "linear",
) -> optax.Schedule:
    """
    Creates a schedule that smoothly ramps from 0 to a maximum value.
    """

    def schedule_fn(step):
        step = jnp.asarray(step, dtype=jnp.float32)
        progress = jnp.clip((step - warmup_steps) / ramp_steps, min_value, 1)

        if smoothing == "cosine":
            progress = 0.5 * (1 - jnp.cos(jnp.pi * progress))

        is_warmup = step < warmup_steps
        return jnp.where(is_warmup, min_value, progress * max_value)

    return schedule_fn<|MERGE_RESOLUTION|>--- conflicted
+++ resolved
@@ -209,10 +209,7 @@
         "v_loss": v_loss,
         "kl_latent_loss": kl_latent_loss,
         "entropy_loss": entropy_loss,
-<<<<<<< HEAD
-=======
         "kl_weight": kl_weight,
->>>>>>> eb79632a
     }
 
 
