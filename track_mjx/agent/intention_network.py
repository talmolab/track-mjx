from typing import Sequence, Tuple, Union

from brax.training import networks
from brax.training import types
from brax.training.types import PRNGKey

import jax
import jax.numpy as jnp
from jax import random

from flax import linen as nn


class Encoder(nn.Module):
    """outputs in the form of distributions in latent space"""

    layer_sizes: Sequence[int]
    latents: int  # intention size
    activation: networks.ActivationFn = nn.relu
    kernel_init: networks.Initializer = jax.nn.initializers.lecun_uniform()
    bias: bool = True

    @nn.compact
    def __call__(
        self, x: jnp.ndarray, get_activation: bool = False
    ) -> Union[
        Tuple[jnp.ndarray, jnp.ndarray], Tuple[Tuple[jnp.ndarray, jnp.ndarray], dict]
    ]:
        activations = {}
        # For each layer in the sequence
        for i, hidden_size in enumerate(self.layer_sizes):
            # jax.debug.print("[DEBUG inside Encoder] layer {}, x mean: {}", i, x.mean())
            x = nn.Dense(
                hidden_size,
                name=f"hidden_{i}",
                kernel_init=self.kernel_init,
                use_bias=self.bias,
            )(x)
            x = self.activation(x)
            # x = nn.LayerNorm()(x)
            if get_activation:
                activations[f"layer_{i}"] = x

        mean_x = nn.Dense(self.latents, name="fc2_mean")(x)
        logvar_x = nn.Dense(self.latents, name="fc2_logvar")(x)

        if get_activation:
            activations["mean"] = mean_x
            activations["logvar"] = logvar_x
            return (mean_x, logvar_x), activations
        return mean_x, logvar_x


class Decoder(nn.Module):
    """decode with action output"""

    layer_sizes: Sequence[int]
    activation: networks.ActivationFn = nn.relu
    kernel_init: networks.Initializer = jax.nn.initializers.lecun_uniform()
    activate_final: bool = False
    bias: bool = True

    @nn.compact
    def __call__(
        self, x: jnp.ndarray, get_activation: bool = False
    ) -> Union[jnp.ndarray, Tuple[jnp.ndarray, dict]]:
        activations = {}
        for i, hidden_size in enumerate(self.layer_sizes):
            x = nn.Dense(
                hidden_size,
                name=f"hidden_{i}",
                kernel_init=self.kernel_init,
                use_bias=self.bias,
            )(x)
            if i != len(self.layer_sizes) - 1 or self.activate_final:
                x = self.activation(x)
                x = nn.LayerNorm()(x)
                if get_activation:
                    activations[f"layer_{i}"] = x
        if get_activation:
            return x, activations
        return x

#TODO: make LSTM special class
class LSTMDecoder(nn.Module):
    """LSTM-based decoder for sequential action generation."""
    layer_sizes: Sequence[int]
    hidden_dim: int = 128
    hidden_layer_num: int = 2
    activation: networks.ActivationFn = nn.relu
    kernel_init: networks.Initializer = jax.nn.initializers.lecun_uniform()
    bias: bool = True

    @nn.compact
    def __call__(self, x, hidden_state, get_activation: bool = False):
        activations = {}
        h, c = hidden_state
        

        h_new, c_new = [], []
        for layer_idx in range(self.hidden_layer_num):
            
            # LSTM layer, returned (new_c, new_h), new_h if call cirectly, no need to init + carry in nn.compact
            # c_t is the memory h_t is the hidden layers, same in NN or in LSTM, so need to connect another fully connected out
            lstm = nn.LSTMCell(features=self.hidden_dim, name=f"lstm_{layer_idx}", kernel_init=self.kernel_init)
            
            # h_i = h[layer_idx, :]
            # c_i = c[layer_idx, :]
                
            # if h.ndim != 1:
            h_i = h[:, layer_idx, :]
            c_i = c[:, layer_idx, :]
            
            # jax.debug.print("[DEBUG inside LSTMDecoder] Before LSTM layer {}, x mean: {}, h mean: {}, c mean: {}", layer_idx, x.mean(), h_i.mean(), c_i.mean())
                
            (new_c_i, new_h_i), x = lstm((c_i, h_i), x)
            
            # jax.debug.print("[DEBUG inside LSTMDecoder] After LSTM layer {}, new_h mean: {}, new_c mean: {}", layer_idx, new_h_i.mean(), new_c_i.mean())

            h_new.append(new_h_i)
            c_new.append(new_c_i)
            

        # flax does not allow control the output size independently of the hidden state size.
        x = nn.Dense(self.layer_sizes[-1], name="lstm_projection", kernel_init=self.kernel_init, use_bias=self.bias)(x)
        activations["lstm_projection"] = x
       
        # lstm = nn.LSTMCell(features=self.hidden_dim, 
        #                    name="lstm",
        #                    kernel_init=self.kernel_init)
        # new_hidden_state, x = lstm(hidden_state, x)
        # x = nn.Dense(self.layer_sizes[-1],
        #              name="lstm_projection",
        #              kernel_init=self.kernel_init,
        #              use_bias=self.bias)(x)
        # activations["lstm_projection"] = x
        # if get_activation:
        #     return x, new_hidden_state, activations
        # return x, new_hidden_state
        
        stacke_h_new = jnp.stack(h_new, axis=1)
        stacke_c_new = jnp.stack(c_new, axis=1)
        
        print(f'[DEBUG] In intention_network LSTM decoder, the hidden shape is {stacke_h_new.shape}')
        
        if get_activation:
            # no hidden is stored as (num_hidden_layers, 128) rather than 128
            return x, (stacke_h_new, stacke_c_new), activations
        return x, (stacke_h_new, stacke_c_new) # still tuple


def reparameterize(rng, mean, logvar):
    std = jnp.exp(0.5 * logvar)
    eps = random.normal(rng, logvar.shape)
    return mean + eps * std


class IntentionNetwork(nn.Module):
    """Full VAE model, encode -> decode with sampled actions"""

    encoder_layers: Sequence[int]
    decoder_layers: Sequence[int]
    reference_obs_size: int
    latents: int = 60
    hidden_states: int = 128
    hidden_layer_num: int = 2

    def setup(self):
        self.encoder = Encoder(layer_sizes=self.encoder_layers, latents=self.latents)
        self.decoder = Decoder(layer_sizes=self.decoder_layers)
        self.lstm_decoder = LSTMDecoder(layer_sizes=self.decoder_layers, hidden_dim=self.hidden_states, hidden_layer_num=self.hidden_layer_num)

    def __call__(self, obs, key, hidden_state, get_activation, use_lstm):
        _, encoder_rng = jax.random.split(key)
        traj = obs[..., : self.reference_obs_size]

        if get_activation:
<<<<<<< HEAD
            (latent_mean, latent_logvar), encoder_activations = self.encoder(traj, get_activation=get_activation)
            z = reparameterize(encoder_rng, latent_mean, latent_logvar)
            concatenated = jnp.concatenate([z, obs[..., self.reference_obs_size :]], axis=-1)
            
            if use_lstm:
                z = latent_mean
                # jax.debug.print("[DEBUG inside IntentionNetwork] z mean: {}", z.mean())
                concatenated = jnp.concatenate([z, obs[..., self.reference_obs_size :]], axis=-1)
                print('[DEBUG] In intention_network using LSTM + Activation')
                action, new_hidden_state, decoder_activations = self.lstm_decoder(concatenated, hidden_state, get_activation=get_activation)
                return action, latent_mean, latent_logvar, new_hidden_state, {"encoder": encoder_activations, "decoder": decoder_activations, "intention": z}
            else:
                print('[DEBUG] In intention_network using MLP + Activation')
                action, decoder_activations = self.decoder(concatenated, get_activation=get_activation)
                return action, latent_mean, latent_logvar, {"encoder": encoder_activations, "decoder": decoder_activations, "intention": z}
=======
            (latent_mean, latent_logvar), encoder_activations = self.encoder(
                traj, get_activation=True
            )
            z = reparameterize(encoder_rng, latent_mean, latent_logvar)
            concatenated = jnp.concatenate(
                [z, obs[..., self.reference_obs_size :]], axis=-1
            )
            action, decoder_activations = self.decoder(
                concatenated, get_activation=True
            )
            return (
                action,
                latent_mean,
                latent_logvar,
                {
                    "encoder": encoder_activations,
                    "decoder": decoder_activations,
                    "intention": z,
                },
            )
>>>>>>> 9bdb25c7
        else:
            latent_mean, latent_logvar = self.encoder(traj, get_activation=get_activation)
            z = reparameterize(encoder_rng, latent_mean, latent_logvar)
            concatenated = jnp.concatenate([z, obs[..., self.reference_obs_size :]], axis=-1)
            
            if use_lstm:
                z = latent_mean
                # jax.debug.print("[DEBUG inside IntentionNetwork] z mean: {}", z.mean())
                concatenated = jnp.concatenate([z, obs[..., self.reference_obs_size :]], axis=-1)
                print('[DEBUG] In intention_network using just LSTM, no Activation')
                action, new_hidden_state = self.lstm_decoder(concatenated, hidden_state)
                return action, latent_mean, latent_logvar, new_hidden_state
            
            else:
                print('[DEBUG] In intention_network using just MLP, no Activation')
                action = self.decoder(concatenated)
                return action, latent_mean, latent_logvar


def make_intention_policy(
    param_size: int,
    latent_size: int,
    hidden_state_size: int,
    hidden_layer_num: int,
    total_obs_size: int,
    reference_obs_size: int,
    preprocess_observations_fn: types.PreprocessObservationFn = types.identity_observation_preprocessor,
    encoder_hidden_layer_sizes: Sequence[int] = (1024, 1024),
    decoder_hidden_layer_sizes: Sequence[int] = (1024, 1024),
    get_activation: bool = True,
    use_lstm: bool = True,
) -> networks.FeedForwardNetwork:
    """Creates an intention policy network."""

    policy_module = IntentionNetwork(
        encoder_layers=list(encoder_hidden_layer_sizes),
        decoder_layers=list(decoder_hidden_layer_sizes) + [param_size],
        reference_obs_size=reference_obs_size,
        latents=latent_size,
        hidden_states=hidden_state_size,
        hidden_layer_num=hidden_layer_num,
    )
    
    def apply(processor_params, policy_params, obs, key, hidden_state, get_activation, use_lstm):
        """Applies the policy network with observation normalizer."""
        obs = preprocess_observations_fn(obs, processor_params)
<<<<<<< HEAD
        return policy_module.apply(policy_params, obs=obs, key=key, hidden_state=hidden_state, get_activation=get_activation, use_lstm=use_lstm)
    
    # dummy variables here, actual pass in in training loops
=======
        return policy_module.apply(
            policy_params, obs=obs, key=key, get_activation=get_activation
        )

>>>>>>> 9bdb25c7
    dummy_total_obs = jnp.zeros((1, total_obs_size))
    dummy_key = jax.random.PRNGKey(0)
    
    # lambda function here to pass in hidden from training loop
    return networks.FeedForwardNetwork(
        init=lambda key, hidden_state: policy_module.init(key, dummy_total_obs, dummy_key, hidden_state, get_activation, use_lstm),
        apply=apply,
    )<|MERGE_RESOLUTION|>--- conflicted
+++ resolved
@@ -81,7 +81,7 @@
             return x, activations
         return x
 
-#TODO: make LSTM special class
+
 class LSTMDecoder(nn.Module):
     """LSTM-based decoder for sequential action generation."""
     layer_sizes: Sequence[int]
@@ -104,47 +104,23 @@
             # c_t is the memory h_t is the hidden layers, same in NN or in LSTM, so need to connect another fully connected out
             lstm = nn.LSTMCell(features=self.hidden_dim, name=f"lstm_{layer_idx}", kernel_init=self.kernel_init)
             
-            # h_i = h[layer_idx, :]
-            # c_i = c[layer_idx, :]
-                
-            # if h.ndim != 1:
             h_i = h[:, layer_idx, :]
             c_i = c[:, layer_idx, :]
-            
-            # jax.debug.print("[DEBUG inside LSTMDecoder] Before LSTM layer {}, x mean: {}, h mean: {}, c mean: {}", layer_idx, x.mean(), h_i.mean(), c_i.mean())
                 
             (new_c_i, new_h_i), x = lstm((c_i, h_i), x)
-            
-            # jax.debug.print("[DEBUG inside LSTMDecoder] After LSTM layer {}, new_h mean: {}, new_c mean: {}", layer_idx, new_h_i.mean(), new_c_i.mean())
 
             h_new.append(new_h_i)
             c_new.append(new_c_i)
             
-
         # flax does not allow control the output size independently of the hidden state size.
         x = nn.Dense(self.layer_sizes[-1], name="lstm_projection", kernel_init=self.kernel_init, use_bias=self.bias)(x)
         activations["lstm_projection"] = x
-       
-        # lstm = nn.LSTMCell(features=self.hidden_dim, 
-        #                    name="lstm",
-        #                    kernel_init=self.kernel_init)
-        # new_hidden_state, x = lstm(hidden_state, x)
-        # x = nn.Dense(self.layer_sizes[-1],
-        #              name="lstm_projection",
-        #              kernel_init=self.kernel_init,
-        #              use_bias=self.bias)(x)
-        # activations["lstm_projection"] = x
-        # if get_activation:
-        #     return x, new_hidden_state, activations
-        # return x, new_hidden_state
         
         stacke_h_new = jnp.stack(h_new, axis=1)
         stacke_c_new = jnp.stack(c_new, axis=1)
         
-        print(f'[DEBUG] In intention_network LSTM decoder, the hidden shape is {stacke_h_new.shape}')
-        
-        if get_activation:
-            # no hidden is stored as (num_hidden_layers, 128) rather than 128
+        if get_activation:
+            # hidden is stored as (num_hidden_layers, 128)
             return x, (stacke_h_new, stacke_c_new), activations
         return x, (stacke_h_new, stacke_c_new) # still tuple
 
@@ -175,44 +151,20 @@
         traj = obs[..., : self.reference_obs_size]
 
         if get_activation:
-<<<<<<< HEAD
             (latent_mean, latent_logvar), encoder_activations = self.encoder(traj, get_activation=get_activation)
             z = reparameterize(encoder_rng, latent_mean, latent_logvar)
             concatenated = jnp.concatenate([z, obs[..., self.reference_obs_size :]], axis=-1)
             
             if use_lstm:
                 z = latent_mean
-                # jax.debug.print("[DEBUG inside IntentionNetwork] z mean: {}", z.mean())
                 concatenated = jnp.concatenate([z, obs[..., self.reference_obs_size :]], axis=-1)
-                print('[DEBUG] In intention_network using LSTM + Activation')
+                print('In intention_network using LSTM + Activation')
                 action, new_hidden_state, decoder_activations = self.lstm_decoder(concatenated, hidden_state, get_activation=get_activation)
                 return action, latent_mean, latent_logvar, new_hidden_state, {"encoder": encoder_activations, "decoder": decoder_activations, "intention": z}
             else:
                 print('[DEBUG] In intention_network using MLP + Activation')
                 action, decoder_activations = self.decoder(concatenated, get_activation=get_activation)
                 return action, latent_mean, latent_logvar, {"encoder": encoder_activations, "decoder": decoder_activations, "intention": z}
-=======
-            (latent_mean, latent_logvar), encoder_activations = self.encoder(
-                traj, get_activation=True
-            )
-            z = reparameterize(encoder_rng, latent_mean, latent_logvar)
-            concatenated = jnp.concatenate(
-                [z, obs[..., self.reference_obs_size :]], axis=-1
-            )
-            action, decoder_activations = self.decoder(
-                concatenated, get_activation=True
-            )
-            return (
-                action,
-                latent_mean,
-                latent_logvar,
-                {
-                    "encoder": encoder_activations,
-                    "decoder": decoder_activations,
-                    "intention": z,
-                },
-            )
->>>>>>> 9bdb25c7
         else:
             latent_mean, latent_logvar = self.encoder(traj, get_activation=get_activation)
             z = reparameterize(encoder_rng, latent_mean, latent_logvar)
@@ -220,9 +172,8 @@
             
             if use_lstm:
                 z = latent_mean
-                # jax.debug.print("[DEBUG inside IntentionNetwork] z mean: {}", z.mean())
                 concatenated = jnp.concatenate([z, obs[..., self.reference_obs_size :]], axis=-1)
-                print('[DEBUG] In intention_network using just LSTM, no Activation')
+                print('In intention_network using just LSTM, no Activation')
                 action, new_hidden_state = self.lstm_decoder(concatenated, hidden_state)
                 return action, latent_mean, latent_logvar, new_hidden_state
             
@@ -259,16 +210,9 @@
     def apply(processor_params, policy_params, obs, key, hidden_state, get_activation, use_lstm):
         """Applies the policy network with observation normalizer."""
         obs = preprocess_observations_fn(obs, processor_params)
-<<<<<<< HEAD
         return policy_module.apply(policy_params, obs=obs, key=key, hidden_state=hidden_state, get_activation=get_activation, use_lstm=use_lstm)
     
     # dummy variables here, actual pass in in training loops
-=======
-        return policy_module.apply(
-            policy_params, obs=obs, key=key, get_activation=get_activation
-        )
-
->>>>>>> 9bdb25c7
     dummy_total_obs = jnp.zeros((1, total_obs_size))
     dummy_key = jax.random.PRNGKey(0)
     
