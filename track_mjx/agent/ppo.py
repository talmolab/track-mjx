--- conflicted
+++ resolved
@@ -36,11 +36,7 @@
 import flax.training
 import wandb
 
-<<<<<<< HEAD
-from track_mjx.agent import losses, ppo_networks, gradients
-=======
 from track_mjx.agent import losses, ppo_networks
->>>>>>> eb79632a
 from track_mjx.environment import wrappers
 
 import flax
@@ -51,12 +47,9 @@
 import optax
 import orbax.checkpoint as ocp
 
-<<<<<<< HEAD
 from pathlib import Path
 from omegaconf import OmegaConf
 
-=======
->>>>>>> eb79632a
 InferenceParams = Tuple[running_statistics.NestedMeanStd, Params]
 Metrics = types.Metrics
 
@@ -720,18 +713,6 @@
             logging.info(metrics)
             progress_fn(current_step, metrics)
 
-<<<<<<< HEAD
-            # Log kl schedule
-            if use_kl_schedule:
-                wandb.log(
-                    {
-                        "training/kl_weight": kl_schedule(it),
-                    },
-                    commit=False,
-                )
-
-=======
->>>>>>> eb79632a
             policy_param = _unpmap(
                 (training_state.normalizer_params, training_state.params.policy)
             )
