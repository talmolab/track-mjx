"""
Functions to load environment and run a rollout with a given policy.
"""

import numpy as np
import jax
from brax.envs.base import Env
from track_mjx.environment.walker.rodent import Rodent
from track_mjx.environment.walker.fly import Fly
<<<<<<< HEAD
from track_mjx.environment.reacher.mouse_arm import MouseArm
=======
from track_mjx.environment.walker.stick import Stick
>>>>>>> 7ac34058
from brax import envs
from typing import Dict, Callable
import hydra
import logging
from track_mjx.environment.task.reward import RewardConfig, RewardConfigReach
from jax import numpy as jnp

from track_mjx.environment.task.multi_clip_tracking import MultiClipTracking
from track_mjx.environment.task.single_clip_tracking import SingleClipTracking
from track_mjx.environment.task.multi_clip_reaching import MultiClipReaching
from track_mjx.environment.task.single_clip_reaching import SingleClipReaching
from track_mjx.environment import wrappers
from track_mjx.io import load
from track_mjx.io.load import load_reaching_data, make_reaching_data, make_multiclip_reaching_data

from omegaconf import DictConfig

envs.register_environment("mouse_arm_multi_clip", MultiClipReaching)
envs.register_environment("mouse_arm_single_clip", SingleClipReaching)
envs.register_environment("rodent_single_clip", SingleClipTracking)
envs.register_environment("rodent_multi_clip", MultiClipTracking)
envs.register_environment("fly_multi_clip", MultiClipTracking)


def create_environment(cfg_dict: Dict | DictConfig) -> Env:
    env_args = cfg_dict["env_config"]["env_args"]
    env_rewards = cfg_dict["env_config"]["reward_weights"]
    traj_config = cfg_dict["reference_config"]

    reference_data_path = hydra.utils.to_absolute_path(cfg_dict["data_path"])
    logging.info(f"Loading data: {reference_data_path}")
<<<<<<< HEAD
    
    # SIMPLE: Just use the right loader for the right task
    if "reacher_config" in cfg_dict:
        # Reaching task - load_reaching_data handles everything
        reference_clip = load_reaching_data(reference_data_path)
        logging.info(f"Loaded reaching data with joints shape: {reference_clip.joints.shape}")
    else:
        # Tracking task
        try:
            reference_clip = load.make_multiclip_data(
                reference_data_path, n_frames_per_clip=traj_config.clip_length
            )
        except KeyError:
            logging.info("Loading from stac-mjx format failed. Loading from ReferenceClip format.")
            reference_clip = load.load_reference_clip_data(reference_data_path)

    # Body setup
    walker_map = {"rodent": Rodent, "fly": Fly}
    reacher_map = {"mouse_arm": MouseArm}

    if "walker_config" in cfg_dict:
        body_config = cfg_dict["walker_config"]
        body_class = walker_map[cfg_dict["env_config"]["walker_name"]]
    elif "reacher_config" in cfg_dict:
        body_config = cfg_dict["reacher_config"]
        body_class = reacher_map[cfg_dict["env_config"]["reacher_name"]]
    else:
        raise KeyError("Expected 'walker_config' or 'reacher_config' in configuration.")

    walker = body_class(**body_config)

    # Reward config
=======
    try:
        reference_clip = load.make_multiclip_data(
            reference_data_path, n_frames_per_clip=traj_config.clip_length
        )
    except KeyError:
        logging.info(
            f"Loading from stac-mjx format failed. Loading from ReferenceClip format."
        )
        reference_clip = load.load_reference_clip_data(reference_data_path)

    walker_map = {
        "rodent": Rodent,
        "fly": Fly,
        "stick": Stick,
    }
    walker_class = walker_map[cfg_dict["env_config"]["walker_name"]]
    walker = walker_class(**walker_config)

    # TODO: Stop-gap to run checkpoint prior to adding energy cost, remove for release
>>>>>>> 7ac34058
    if "energy_cost_weight" not in env_rewards:
        env_rewards["energy_cost_weight"] = 0.0

    if "walker_config" in cfg_dict:
        reward_config = RewardConfig(**env_rewards)
    elif "reacher_config" in cfg_dict:
        reward_config = RewardConfigReach(**env_rewards)
    else:
        raise KeyError("Expected 'walker_config' or 'reacher_config' in configuration.")

    # Create environment
    if "walker_config" in cfg_dict:
        env = envs.get_environment(
            env_name=cfg_dict["env_config"]["env_name"],
            reference_clip=reference_clip,
            walker=walker,
            reward_config=reward_config,
            **env_args,
            **traj_config,
        )
    elif "reacher_config" in cfg_dict:
        env = envs.get_environment(
            env_name=cfg_dict["env_config"]["env_name"],
            reference_clip=reference_clip,
            reacher=walker,  # pass as reacher
            reward_config=reward_config,
            **env_args,
            **traj_config,
        )
    else:
        raise KeyError("Expected 'walker_config' or 'reacher_config' in configuration.")
    
    # Debug logging
    logging.info(f"Created environment: {type(env)}")
    if hasattr(env, '_n_clips'):
        logging.info(f"Environment _n_clips: {env._n_clips}")
    if hasattr(env, 'sys'):
        logging.info(f"Environment sys.nq: {env.sys.nq}, sys.nu: {env.sys.nu}, sys.nv: {env.sys.nv}")
    
    return env


def create_rollout_generator(
    cfg: Dict | DictConfig,
    environment: Env,
    inference_fn: Callable,
    model: str = "mlp",
    log_activations: bool = False,
    log_metrics: bool = False,
    log_sensor_data: bool = False,
) -> Callable[[int | None], Dict]:
    """
    Creates a rollout generator with JIT-compiled functions.

    Args:
        environment (Env): The environment to generate rollouts for.
        inference_fn (Callable): The inference function to compute controls.

    Returns:
        Callable: A generate_rollout function that can be called with configuration.
    """
    ref_traj_config = cfg["reference_config"]
    # Wrap the environment
    # TODO this logic is used in a few different places, make it a function?
    rollout_env = environment  # Initialize with base environment

    if type(environment) == MultiClipTracking or type(environment) == MultiClipReaching:
        rollout_env = wrappers.RenderRolloutWrapperMulticlipTracking(environment)
    elif type(environment) == SingleClipReaching or type(environment) == SingleClipTracking:
        rollout_env = wrappers.RenderRolloutWrapperSingleclipTracking(environment)

    if cfg["train_setup"]["train_config"]["use_lstm"]:
        rollout_env = wrappers.RenderRolloutWrapperTrackingLSTM(environment)

    # JIT-compile the necessary functions
    jit_inference_fn = jax.jit(inference_fn)
    
    # Debug version: add logging and error handling for reset
    def debug_reset(rng, clip_idx=None):
        logging.info(f"Debug reset called with clip_idx={clip_idx}")
        logging.info(f"Environment type: {type(rollout_env)}")
        if hasattr(rollout_env, '_n_clips'):
            logging.info(f"Environment _n_clips: {rollout_env._n_clips}")
        try:
            result = rollout_env.reset(rng, clip_idx=clip_idx)
            logging.info(f"Reset successful, state.obs.shape: {result.obs.shape}")
            return result
        except Exception as e:
            logging.error(f"Reset failed with error: {e}")
            raise
    
    jit_reset = jax.jit(debug_reset)
    jit_step = jax.jit(rollout_env.step)

    def generate_rollout(clip_idx: int | None = None, seed: int = 42) -> Dict:
        """
        Generates a rollout using pre-compiled JIT functions.

        Args:
            clip_idx (Optional[int]): Specific clip ID to generate the rollout for.
            seed (int): Random seed for jax PRNGKey.
            log_activations (bool): Whether to log neural network activations.
            log_metrics (bool): Whether to log rollout metrics.
            log_sensor_data (bool): Whether to log sensor readings.

        Returns:
            Dict: A dictionary containing rollout data.
        """

        # Initialize PRNG keys
        rollout_key = jax.random.PRNGKey(seed)
        rollout_key, reset_rng, act_rng = jax.random.split(rollout_key, 3)

        # Reset the environment
        init_state = jit_reset(reset_rng, clip_idx=clip_idx)

        num_steps = (
            int(ref_traj_config.clip_length * environment._steps_for_cur_frame) - 1
        )

        def _step_fn_mlp(carry, _):
            state, act_rng = carry
            act_rng, new_rng = jax.random.split(act_rng)
            ctrl, extras = jit_inference_fn(state.obs, act_rng)
            next_state = jit_step(state, ctrl)

            # Collect optional data based on logging flags
            joint_force = (
                next_state.pipeline_state.cfrc_ext if log_sensor_data else None
            )
            sensor_reading = (
                next_state.pipeline_state.sensordata if log_sensor_data else None
            )
            activations = extras["activations"] if log_activations else None

            return (next_state, new_rng), (
                next_state,
                ctrl,
                activations,
                joint_force,
                sensor_reading,
            )

        def _step_fn_lstm(carry, _):
            state, act_rng, hidden = carry
            act_rng, new_rng = jax.random.split(act_rng)
            ctrl, extras, new_hidden = jit_inference_fn(state.obs, act_rng, hidden)
            ctrl = jnp.squeeze(ctrl, axis=0)
            next_state = jit_step(state, ctrl)

            # Collect optional data based on logging flags
            joint_force = (
                next_state.pipeline_state.cfrc_ext if log_sensor_data else None
            )
            sensor_reading = (
                next_state.pipeline_state.sensordata if log_sensor_data else None
            )
            activations = extras["activations"] if log_activations else None

            return (next_state, new_rng, new_hidden), (
                next_state,
                ctrl,
                hidden,
                activations,
                joint_force,
                sensor_reading,
            )

        # Initialize variables
        states = None
        ctrls = None
        activations = None
        joint_forces = None
        sensor_readings = None
        stacked_hidden = None

        if model == "mlp":
            # Run rollout for mlp
            init_carry = (init_state, jax.random.PRNGKey(0))
            (final_state, _), (
                states,
                ctrls,
                activations,
                joint_forces,
                sensor_readings,
            ) = jax.lax.scan(_step_fn_mlp, init_carry, None, length=num_steps)

        elif model == "lstm":
            # Run rollout for lstm
            init_carry = (
                init_state,
                jax.random.PRNGKey(0),
                init_state.info["hidden_state"],
            )
            (final_state, _, final_hidden_state), (
                states,
                ctrls,
                stacked_hidden,
                activations,
                joint_forces,
                sensor_readings,
            ) = jax.lax.scan(_step_fn_lstm, init_carry, None, length=num_steps)

        def prepend(element, arr):
            # Scalar elements shouldn't be modified
            if arr.ndim == 0:
                return arr
            return jnp.concatenate([element[None], arr])

        rollout_states = jax.tree.map(prepend, init_state, states)

        # Reference and rollout qposes (always logged)
        ref_traj = rollout_env._get_reference_clip(init_state.info)

        # Check if we're dealing with ReferenceClipReach (reaching task)
        if hasattr(ref_traj, 'position') and hasattr(ref_traj, 'quaternion'):
            # Tracking task
            qposes_ref = jnp.repeat(
                jnp.hstack([ref_traj.position, ref_traj.quaternion, ref_traj.joints]),
                int(environment._steps_for_cur_frame),
                axis=0,
            )
        else:
            # Reaching task - only has joints
            qposes_ref = jnp.repeat(
                ref_traj.joints,
                int(environment._steps_for_cur_frame),
                axis=0,
            )

        # Collect qposes from states (always logged)
        qposes_rollout = jax.vmap(lambda s: s.pipeline_state.qpos)(rollout_states)

        # Extract state rewards (always logged)
        state_rewards = jax.vmap(lambda s: s.reward)(rollout_states)

        # Build return dictionary with required data
        result = {
            "qposes_ref": qposes_ref,
            "qposes_rollout": qposes_rollout,
            "ctrl": ctrls,
            "state_rewards": state_rewards,
        }

        # Add optional data if requested
        if log_metrics:
            rollout_metrics = {}
            for rollout_metric in cfg.logging_config.rollout_metrics:
                rollout_metrics[f"{rollout_metric}s"] = jax.vmap(
                    lambda s: s.metrics[rollout_metric]
                )(rollout_states)
            result["rollout_metrics"] = rollout_metrics

        if log_activations and activations is not None:
            result["activations"] = activations

        if log_sensor_data:
            if joint_forces is not None:
                result["joint_forces"] = joint_forces
            if sensor_readings is not None:
                result["sensor_readings"] = sensor_readings

        return result

    return jax.jit(generate_rollout)<|MERGE_RESOLUTION|>--- conflicted
+++ resolved
@@ -7,11 +7,8 @@
 from brax.envs.base import Env
 from track_mjx.environment.walker.rodent import Rodent
 from track_mjx.environment.walker.fly import Fly
-<<<<<<< HEAD
+from track_mjx.environment.walker.stick import Stick
 from track_mjx.environment.reacher.mouse_arm import MouseArm
-=======
-from track_mjx.environment.walker.stick import Stick
->>>>>>> 7ac34058
 from brax import envs
 from typing import Dict, Callable
 import hydra
@@ -43,7 +40,6 @@
 
     reference_data_path = hydra.utils.to_absolute_path(cfg_dict["data_path"])
     logging.info(f"Loading data: {reference_data_path}")
-<<<<<<< HEAD
     
     # SIMPLE: Just use the right loader for the right task
     if "reacher_config" in cfg_dict:
@@ -61,7 +57,7 @@
             reference_clip = load.load_reference_clip_data(reference_data_path)
 
     # Body setup
-    walker_map = {"rodent": Rodent, "fly": Fly}
+    walker_map = {"rodent": Rodent, "fly": Fly, "stick": Stick,}
     reacher_map = {"mouse_arm": MouseArm}
 
     if "walker_config" in cfg_dict:
@@ -76,27 +72,6 @@
     walker = body_class(**body_config)
 
     # Reward config
-=======
-    try:
-        reference_clip = load.make_multiclip_data(
-            reference_data_path, n_frames_per_clip=traj_config.clip_length
-        )
-    except KeyError:
-        logging.info(
-            f"Loading from stac-mjx format failed. Loading from ReferenceClip format."
-        )
-        reference_clip = load.load_reference_clip_data(reference_data_path)
-
-    walker_map = {
-        "rodent": Rodent,
-        "fly": Fly,
-        "stick": Stick,
-    }
-    walker_class = walker_map[cfg_dict["env_config"]["walker_name"]]
-    walker = walker_class(**walker_config)
-
-    # TODO: Stop-gap to run checkpoint prior to adding energy cost, remove for release
->>>>>>> 7ac34058
     if "energy_cost_weight" not in env_rewards:
         env_rewards["energy_cost_weight"] = 0.0
 
