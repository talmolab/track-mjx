--- conflicted
+++ resolved
@@ -50,16 +50,12 @@
     "from jax import numpy as jp\n",
     "from pathlib import Path\n",
     "from orbax import checkpoint as ocp\n",
-<<<<<<< HEAD
     "from omegaconf import OmegaConf\n",
     "\n",
     "# Enable persistent compilation cache.\n",
     "jax.config.update(\"jax_compilation_cache_dir\", \"/tmp/jax_cache\")\n",
     "jax.config.update(\"jax_persistent_cache_min_entry_size_bytes\", -1)\n",
     "jax.config.update(\"jax_persistent_cache_min_compile_time_secs\", 0)"
-=======
-    "from omegaconf import OmegaConf"
->>>>>>> 5ab74326
    ]
   },
   {
@@ -75,7 +71,6 @@
    "cell_type": "code",
    "execution_count": 17,
    "metadata": {},
-<<<<<<< HEAD
    "outputs": [
     {
      "name": "stdout",
@@ -88,12 +83,6 @@
    "source": [
     "# replace with your checkpoint path\n",
     "ckpt_path = \"/root/vast/scott-yang/track-mjx/model_checkpoints/250521_200910\"\n",
-=======
-   "outputs": [],
-   "source": [
-    "# replace with your checkpoint path\n",
-    "ckpt_path = \"/root/vast/kaiwen/track-mjx/model_checkpoints/stable_data\"\n",
->>>>>>> 5ab74326
     "ckpt = checkpointing.load_checkpoint_for_eval(ckpt_path)\n",
     "\n",
     "# Load config from checkpoint\n",
@@ -117,7 +106,6 @@
    "cell_type": "code",
    "execution_count": 27,
    "metadata": {},
-<<<<<<< HEAD
    "outputs": [
     {
      "name": "stdout",
@@ -128,18 +116,11 @@
      ]
     }
    ],
-=======
-   "outputs": [],
->>>>>>> 5ab74326
    "source": [
     "cfg = OmegaConf.create(cfg)\n",
     "env = rollout.create_environment(cfg)\n",
     "inference_fn = checkpointing.load_inference_fn(cfg, ckpt[\"policy\"])\n",
-<<<<<<< HEAD
     "generate_rollout = rollout.create_rollout_generator(cfg, env, inference_fn, model=\"mlp\")"
-=======
-    "generate_rollout = rollout.create_rollout_generator(cfg, env, inference_fn, model='mlp')"
->>>>>>> 5ab74326
    ]
   },
   {
@@ -160,11 +141,7 @@
   },
   {
    "cell_type": "code",
-<<<<<<< HEAD
-   "execution_count": null,
-=======
-   "execution_count": 29,
->>>>>>> 5ab74326
+   "execution_count": null,
    "metadata": {},
    "outputs": [],
    "source": [
@@ -351,11 +328,7 @@
     "from tqdm import tqdm\n",
     "import h5py\n",
     "\n",
-<<<<<<< HEAD
     "for i in tqdm(range(0, 800)):\n",
-=======
-    "for i in tqdm(range(0,800)):\n",
->>>>>>> 5ab74326
     "    output = generate_rollout(i)\n",
     "    path = f\"/root/vast/kaiwen/track-mjx/force_analysis_rollout_charles/clip_{i}.h5\"\n",
     "    save_to_h5py(path, output)"
