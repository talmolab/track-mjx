from typing import Sequence, Tuple, Callable, Union, Any
import dataclasses

from brax.training import networks
from brax.training import types
from brax.training.types import PRNGKey

import jax
import jax.numpy as jnp
from jax import random

from flax import linen as nn


@dataclasses.dataclass
class FeedForwardIntentionNetwork:
    init: Callable[..., Any]
    apply: Callable[..., Any]


class Encoder(nn.Module):
    """outputs in the form of distributions in latent space"""

    layer_sizes: Sequence[int]
    latents: int  # intention size
    activation: networks.ActivationFn = nn.relu
    kernel_init: networks.Initializer = jax.nn.initializers.lecun_uniform()
    bias: bool = True

    @nn.compact
    def __call__(
        self, x: jnp.ndarray, get_activation: bool = False
    ) -> Union[
        Tuple[jnp.ndarray, jnp.ndarray], Tuple[Tuple[jnp.ndarray, jnp.ndarray], dict]
    ]:
        activations = {}
        # For each layer in the sequence
        for i, hidden_size in enumerate(self.layer_sizes):
            # jax.debug.print("[DEBUG inside Encoder] layer {}, x mean: {}", i, x.mean())
            x = nn.Dense(
                hidden_size,
                name=f"hidden_{i}",
                kernel_init=self.kernel_init,
                use_bias=self.bias,
            )(x)
            x = self.activation(x)
            x = nn.LayerNorm()(x)
            if get_activation:
                activations[f"layer_{i}"] = x

        mean_x = nn.Dense(self.latents, name="fc2_mean")(x)
        logvar_x = nn.Dense(self.latents, name="fc2_logvar")(x)

        if get_activation:
            activations["mean"] = mean_x
            activations["logvar"] = logvar_x
            return (mean_x, logvar_x), activations
        return mean_x, logvar_x


class Decoder(nn.Module):
    """decode with action output"""

    layer_sizes: Sequence[int]
    activation: networks.ActivationFn = nn.relu
    kernel_init: networks.Initializer = jax.nn.initializers.lecun_uniform()
    activate_final: bool = False
    bias: bool = True

    @nn.compact
    def __call__(
        self, x: jnp.ndarray, get_activation: bool = False
    ) -> Union[jnp.ndarray, Tuple[jnp.ndarray, dict]]:
        activations = {}
        for i, hidden_size in enumerate(self.layer_sizes):
            x = nn.Dense(
                hidden_size,
                name=f"hidden_{i}",
                kernel_init=self.kernel_init,
                use_bias=self.bias,
            )(x)
            if i != len(self.layer_sizes) - 1 or self.activate_final:
                x = self.activation(x)
                x = nn.LayerNorm()(x)
                if get_activation:
                    activations[f"layer_{i}"] = x
        if get_activation:
            return x, activations
        return x, {}


class LSTMDecoder(nn.Module):
    """LSTM-based decoder for sequential action generation."""

    layer_sizes: Sequence[int]
    hidden_dim: int = 128
    hidden_layer_num: int = 2
    activation: networks.ActivationFn = nn.relu
    kernel_init: networks.Initializer = jax.nn.initializers.lecun_uniform()
    bias: bool = True

    @nn.compact
    def __call__(self, x, hidden_state, get_activation: bool = False):
        activations = {}
        h, c = hidden_state

        h_new, c_new = [], []
        for layer_idx in range(self.hidden_layer_num):

            # LSTM layer, returned (new_c, new_h), new_h if call cirectly, no need to init + carry in nn.compact
            # c_t is the memory h_t is the hidden layers, same in NN or in LSTM, so need to connect another fully connected out
            lstm = nn.LSTMCell(
                features=self.hidden_dim,
                name=f"lstm_{layer_idx}",
                kernel_init=self.kernel_init,
            )

            h_i = h[:, layer_idx, :]
            c_i = c[:, layer_idx, :]

            (new_c_i, new_h_i), x = lstm((c_i, h_i), x)

            h_new.append(new_h_i)
            c_new.append(new_c_i)

        # flax does not allow control the output size independently of the hidden state size.
        x = nn.Dense(
            self.layer_sizes[-1],
            name="lstm_projection",
            kernel_init=self.kernel_init,
            use_bias=self.bias,
        )(x)
        activations["lstm_projection"] = x

        stacke_h_new = jnp.stack(h_new, axis=1)
        stacke_c_new = jnp.stack(c_new, axis=1)

        if get_activation:
            # hidden is stored as (num_hidden_layers, 128)
            return x, (stacke_h_new, stacke_c_new), activations
        return x, (stacke_h_new, stacke_c_new)  # still tuple


def reparameterize(rng, mean, logvar):
    std = jnp.exp(0.5 * logvar)
    eps = random.normal(rng, logvar.shape)
    return mean + eps * std


class IntentionNetwork(nn.Module):
    """Full VAE model, encode -> decode with sampled actions"""

    encoder_layers: Sequence[int]
    decoder_layers: Sequence[int]
    reference_obs_size: int
    latents: int = 60
    hidden_states: int = 128
    hidden_layer_num: int = 2

    def setup(self):
        self.encoder = Encoder(layer_sizes=self.encoder_layers, latents=self.latents)
        self.decoder = Decoder(layer_sizes=self.decoder_layers)
        self.lstm_decoder = LSTMDecoder(
            layer_sizes=self.decoder_layers,
            hidden_dim=self.hidden_states,
            hidden_layer_num=self.hidden_layer_num,
        )

    def __call__(self, obs, key, hidden_state, get_activation, use_lstm):
        _, encoder_rng = jax.random.split(key)
        traj = obs[..., : self.reference_obs_size]

        if get_activation:
            (latent_mean, latent_logvar), encoder_activations = self.encoder(
                traj, get_activation=get_activation
            )
            z = reparameterize(encoder_rng, latent_mean, latent_logvar)
<<<<<<< HEAD
            concatenated = jnp.concatenate(
                [z, obs[..., self.reference_obs_size :]], axis=-1
            )

            if use_lstm:
                z = latent_mean
                concatenated = jnp.concatenate(
                    [z, obs[..., self.reference_obs_size :]], axis=-1
                )
                print("In intention_network using LSTM + Activation")
                action, new_hidden_state, decoder_activations = self.lstm_decoder(
                    concatenated, hidden_state, get_activation=get_activation
                )
                return (
                    action,
                    latent_mean,
                    latent_logvar,
                    new_hidden_state,
                    {
                        "encoder": encoder_activations,
                        "decoder": decoder_activations,
                        "intention": z,
                        "hidden_state": new_hidden_state,
                    },
                )
            else:
                print("[DEBUG] In intention_network using MLP + Activation")
                action, decoder_activations = self.decoder(
                    concatenated, get_activation=get_activation
                )
                return (
                    action,
                    latent_mean,
                    latent_logvar,
                    {
                        "encoder": encoder_activations,
                        "decoder": decoder_activations,
                        "intention": z,
                    },
                )
=======
            egocentric_obs = obs[..., self.reference_obs_size :]
            concatenated = jnp.concatenate([z, egocentric_obs], axis=-1)
            action, decoder_activations = self.decoder(
                concatenated, get_activation=True
            )
            return (
                action,
                latent_mean,
                latent_logvar,
                {
                    "encoder": encoder_activations,
                    "decoder": decoder_activations,
                    "egocentric_obs": egocentric_obs,
                    "traj_obs": traj,
                    "intention": z,
                },
            )
>>>>>>> 7280297d
        else:
            latent_mean, latent_logvar = self.encoder(
                traj, get_activation=get_activation
            )
            z = reparameterize(encoder_rng, latent_mean, latent_logvar)
<<<<<<< HEAD
            concatenated = jnp.concatenate(
                [z, obs[..., self.reference_obs_size :]], axis=-1
=======
            action, _ = self.decoder(
                jnp.concatenate([z, obs[..., self.reference_obs_size :]], axis=-1)
>>>>>>> 7280297d
            )

            if use_lstm:
                z = latent_mean
                concatenated = jnp.concatenate(
                    [z, obs[..., self.reference_obs_size :]], axis=-1
                )
                print("In intention_network using just LSTM, no Activation")
                action, new_hidden_state = self.lstm_decoder(concatenated, hidden_state)
                return action, latent_mean, latent_logvar, new_hidden_state

            else:
                print("[DEBUG] In intention_network using just MLP, no Activation")
                action = self.decoder(concatenated)
                return action, latent_mean, latent_logvar


def make_intention_policy(
    action_param_size: int,
    latent_size: int,
    hidden_state_size: int,
    hidden_layer_num: int,
    total_obs_size: int,
    reference_obs_size: int,
    preprocess_observations_fn: types.PreprocessObservationFn = types.identity_observation_preprocessor,
    encoder_hidden_layer_sizes: Sequence[int] = (1024, 1024),
    decoder_hidden_layer_sizes: Sequence[int] = (1024, 1024),
<<<<<<< HEAD
    get_activation: bool = True,
    use_lstm: bool = True,
) -> FeedForwardIntentionNetwork:
    """Creates an intention policy network."""
=======
) -> networks.FeedForwardNetwork:
    """
    Create a policy network with intention module.

    Args:
        action_param_size (int): the parameter size of the action space, usually double of the action size to model both the mean and variance of the action distribution
        latent_size (int): the size of the latent space
        total_obs_size (int): the total size of observations
        reference_obs_size (int): the size of reference observations
        preprocess_observations_fn (types.PreprocessObservationFn, optional): function to preprocess observations. Defaults to types.identity_observation_preprocessor.
        encoder_hidden_layer_sizes (Sequence[int], optional): sizes of encoder hidden layers. Defaults to (1024, 1024).
        decoder_hidden_layer_sizes (Sequence[int], optional): sizes of decoder hidden layers. Defaults to (1024, 1024).

    Returns:
        networks.FeedForwardNetwork: the created policy network
    """
>>>>>>> 7280297d

    policy_module = IntentionNetwork(
        encoder_layers=list(encoder_hidden_layer_sizes),
        decoder_layers=list(decoder_hidden_layer_sizes)
        + [action_param_size],  # add action size to the last layer
        reference_obs_size=reference_obs_size,
        latents=latent_size,
        hidden_states=hidden_state_size,
        hidden_layer_num=hidden_layer_num,
    )

<<<<<<< HEAD
    def apply(
        processor_params,
        policy_params,
        obs,
        key,
        hidden_state,
        get_activation,
        use_lstm,
    ):
        """Applies the policy network with observation normalizer."""
=======
    def apply(processor_params, policy_params, obs, key, get_activation: bool = False):
        """Applies the policy network with observation normalizer, the output is the action distribution parameters."""
>>>>>>> 7280297d
        obs = preprocess_observations_fn(obs, processor_params)
        return policy_module.apply(
            policy_params,
            obs=obs,
            key=key,
            hidden_state=hidden_state,
            get_activation=get_activation,
            use_lstm=use_lstm,
        )

    # dummy variables here, actual pass in in training loops
    dummy_total_obs = jnp.zeros((1, total_obs_size))
    dummy_key = jax.random.PRNGKey(0)

    # lambda function here to pass in hidden from training loop
    return FeedForwardIntentionNetwork(
        init=lambda key, hidden_state: policy_module.init(
            key, dummy_total_obs, dummy_key, hidden_state, get_activation, use_lstm
        ),
        apply=apply,
    )


def make_decoder_policy(
    param_size: int,
    decoder_obs_size: int,
    preprocess_observations_fn: types.PreprocessObservationFn = types.identity_observation_preprocessor,
    decoder_hidden_layer_sizes: Sequence[int] = (1024, 1024),
) -> Decoder:
    """Creates an encoder policy network."""

    policy_module = Decoder(
        layer_sizes=list(decoder_hidden_layer_sizes) + [param_size],
    )

    def apply(processor_params, policy_params, obs):
        temp_obs = obs
        obs = preprocess_observations_fn(
            obs[..., -processor_params.mean.shape[-1] :], processor_params
        )
        obs = jnp.concatenate(
            [temp_obs[..., : -processor_params.mean.shape[-1]], obs], axis=-1
        )
        return policy_module.apply(policy_params, x=obs)

    dummy_total_obs = jnp.zeros((1, decoder_obs_size))
    dummy_key = jax.random.PRNGKey(0)

    return networks.FeedForwardNetwork(
        init=lambda key: policy_module.init(key, dummy_total_obs, dummy_key),
        apply=apply,
    )<|MERGE_RESOLUTION|>--- conflicted
+++ resolved
@@ -141,6 +141,58 @@
         return x, (stacke_h_new, stacke_c_new)  # still tuple
 
 
+class LSTMDecoder(nn.Module):
+    """LSTM-based decoder for sequential action generation."""
+
+    layer_sizes: Sequence[int]
+    hidden_dim: int = 128
+    hidden_layer_num: int = 2
+    activation: networks.ActivationFn = nn.relu
+    kernel_init: networks.Initializer = jax.nn.initializers.lecun_uniform()
+    bias: bool = True
+
+    @nn.compact
+    def __call__(self, x, hidden_state, get_activation: bool = False):
+        activations = {}
+        h, c = hidden_state
+
+        h_new, c_new = [], []
+        for layer_idx in range(self.hidden_layer_num):
+
+            # LSTM layer, returned (new_c, new_h), new_h if call cirectly, no need to init + carry in nn.compact
+            # c_t is the memory h_t is the hidden layers, same in NN or in LSTM, so need to connect another fully connected out
+            lstm = nn.LSTMCell(
+                features=self.hidden_dim,
+                name=f"lstm_{layer_idx}",
+                kernel_init=self.kernel_init,
+            )
+
+            h_i = h[:, layer_idx, :]
+            c_i = c[:, layer_idx, :]
+
+            (new_c_i, new_h_i), x = lstm((c_i, h_i), x)
+
+            h_new.append(new_h_i)
+            c_new.append(new_c_i)
+
+        # flax does not allow control the output size independently of the hidden state size.
+        x = nn.Dense(
+            self.layer_sizes[-1],
+            name="lstm_projection",
+            kernel_init=self.kernel_init,
+            use_bias=self.bias,
+        )(x)
+        activations["lstm_projection"] = x
+
+        stacke_h_new = jnp.stack(h_new, axis=1)
+        stacke_c_new = jnp.stack(c_new, axis=1)
+
+        if get_activation:
+            # hidden is stored as (num_hidden_layers, 128)
+            return x, (stacke_h_new, stacke_c_new), activations
+        return x, (stacke_h_new, stacke_c_new)  # still tuple
+
+
 def reparameterize(rng, mean, logvar):
     std = jnp.exp(0.5 * logvar)
     eps = random.normal(rng, logvar.shape)
@@ -175,10 +227,8 @@
                 traj, get_activation=get_activation
             )
             z = reparameterize(encoder_rng, latent_mean, latent_logvar)
-<<<<<<< HEAD
-            concatenated = jnp.concatenate(
-                [z, obs[..., self.reference_obs_size :]], axis=-1
-            )
+            egocentric_obs = obs[..., self.reference_obs_size :]
+            concatenated = jnp.concatenate([z, egocentric_obs], axis=-1)
 
             if use_lstm:
                 z = latent_mean
@@ -213,40 +263,18 @@
                     {
                         "encoder": encoder_activations,
                         "decoder": decoder_activations,
+                    "egocentric_obs": egocentric_obs,
+                    "traj_obs": traj,
                         "intention": z,
                     },
                 )
-=======
-            egocentric_obs = obs[..., self.reference_obs_size :]
-            concatenated = jnp.concatenate([z, egocentric_obs], axis=-1)
-            action, decoder_activations = self.decoder(
-                concatenated, get_activation=True
-            )
-            return (
-                action,
-                latent_mean,
-                latent_logvar,
-                {
-                    "encoder": encoder_activations,
-                    "decoder": decoder_activations,
-                    "egocentric_obs": egocentric_obs,
-                    "traj_obs": traj,
-                    "intention": z,
-                },
-            )
->>>>>>> 7280297d
         else:
             latent_mean, latent_logvar = self.encoder(
                 traj, get_activation=get_activation
             )
             z = reparameterize(encoder_rng, latent_mean, latent_logvar)
-<<<<<<< HEAD
             concatenated = jnp.concatenate(
                 [z, obs[..., self.reference_obs_size :]], axis=-1
-=======
-            action, _ = self.decoder(
-                jnp.concatenate([z, obs[..., self.reference_obs_size :]], axis=-1)
->>>>>>> 7280297d
             )
 
             if use_lstm:
@@ -274,13 +302,9 @@
     preprocess_observations_fn: types.PreprocessObservationFn = types.identity_observation_preprocessor,
     encoder_hidden_layer_sizes: Sequence[int] = (1024, 1024),
     decoder_hidden_layer_sizes: Sequence[int] = (1024, 1024),
-<<<<<<< HEAD
     get_activation: bool = True,
     use_lstm: bool = True,
 ) -> FeedForwardIntentionNetwork:
-    """Creates an intention policy network."""
-=======
-) -> networks.FeedForwardNetwork:
     """
     Create a policy network with intention module.
 
@@ -296,7 +320,6 @@
     Returns:
         networks.FeedForwardNetwork: the created policy network
     """
->>>>>>> 7280297d
 
     policy_module = IntentionNetwork(
         encoder_layers=list(encoder_hidden_layer_sizes),
@@ -308,7 +331,6 @@
         hidden_layer_num=hidden_layer_num,
     )
 
-<<<<<<< HEAD
     def apply(
         processor_params,
         policy_params,
@@ -318,11 +340,7 @@
         get_activation,
         use_lstm,
     ):
-        """Applies the policy network with observation normalizer."""
-=======
-    def apply(processor_params, policy_params, obs, key, get_activation: bool = False):
         """Applies the policy network with observation normalizer, the output is the action distribution parameters."""
->>>>>>> 7280297d
         obs = preprocess_observations_fn(obs, processor_params)
         return policy_module.apply(
             policy_params,
@@ -371,6 +389,40 @@
     dummy_total_obs = jnp.zeros((1, decoder_obs_size))
     dummy_key = jax.random.PRNGKey(0)
 
+    # lambda function here to pass in hidden from training loop
+    return FeedForwardIntentionNetwork(
+        init=lambda key, hidden_state: policy_module.init(
+            key, dummy_total_obs, dummy_key, hidden_state, get_activation, use_lstm
+        ),
+        apply=apply,
+    )
+
+
+def make_decoder_policy(
+    param_size: int,
+    decoder_obs_size: int,
+    preprocess_observations_fn: types.PreprocessObservationFn = types.identity_observation_preprocessor,
+    decoder_hidden_layer_sizes: Sequence[int] = (1024, 1024),
+) -> Decoder:
+    """Creates an encoder policy network."""
+
+    policy_module = Decoder(
+        layer_sizes=list(decoder_hidden_layer_sizes) + [param_size],
+    )
+
+    def apply(processor_params, policy_params, obs):
+        temp_obs = obs
+        obs = preprocess_observations_fn(
+            obs[..., -processor_params.mean.shape[-1] :], processor_params
+        )
+        obs = jnp.concatenate(
+            [temp_obs[..., : -processor_params.mean.shape[-1]], obs], axis=-1
+        )
+        return policy_module.apply(policy_params, x=obs)
+
+    dummy_total_obs = jnp.zeros((1, decoder_obs_size))
+    dummy_key = jax.random.PRNGKey(0)
+
     return networks.FeedForwardNetwork(
         init=lambda key: policy_module.init(key, dummy_total_obs, dummy_key),
         apply=apply,
