--- conflicted
+++ resolved
@@ -43,9 +43,6 @@
     return env
 
 
-<<<<<<< HEAD
-class EvalClipResetWrapper(Wrapper):
-=======
 # TODO: Rename these wrappers to be more concise/descriptive
 class RenderRolloutVmapWrapper(brax_env.Wrapper):
     """Vectorizes Brax env given a clip index, used with RenderRolloutWrapperMulticlipTracking."""
@@ -88,7 +85,6 @@
 
 
 class RenderRolloutWrapperMulticlipTracking(Wrapper):
->>>>>>> 37223746
     """Always resets to the first frame of the clips for complete rollouts."""
 
     def reset(self, rng: jax.Array, clip_idx: int | None = None) -> State:
