import os
from pathlib import Path
from absl import flags
import hydra
from omegaconf import DictConfig, OmegaConf
import uuid
from typing import Callable, Any
from types import ModuleType

import functools
import jax
import wandb
import imageio
import mediapy as media
import mujoco
from brax import envs
from dm_control import mjcf as mjcf_dm
from dm_control.locomotion.walkers import rescale

from track_mjx.agent.mlp_ppo import losses

from brax.io import model
from brax.envs.base import Env
import numpy as np
from jax import numpy as jp

# TODO: Use MjSpec to generate the mjcf with ghost


def rollout_logging_fn(
    env,
    jit_reset,
    jit_step,
    cfg: DictConfig,
    model_path: str,
    renderer,
    mj_model,
    mj_data,
    scene_option,
    current_step: int,  # all args above this one are passed in by functools.partial
    jit_logging_inference_fn,
    params: losses.PPONetworkParams,
    policy_params_fn_key: jax.random.PRNGKey,
    render_video: bool = True,
) -> None:
    """Logs metrics and videos for a reinforcement learning training rollout.

    Args:
        env: An instance of the base PipelineEnv envrionment. # supporting mujoco playground envs
        jit_reset: Jitted env reset function.
        jit_step: Jitted env step function.
        cfg: Configuration dictionary for the environment and agent.
        model_path: The path to save the model parameters and videos.
        renderer: A mujoco.Renderer object.
        mj_model: A mujoco.Model object for rendering.
        mj_data: A mujoco.Data object for rendering.
        scene_option: A mujoco.MjvOption object for rendering.
        current_step: The number of training steps completed.
        jit_logging_inference_fn: Jitted policy inference function.
        params: Parameters for the policy model.
        policy_params_fn_key: PRNG key.
        render_video: Whether to render the video of the rollout, defaults to True.
    """
    train_config = cfg["train_setup"]["train_config"]
    _, reset_rng, act_rng = jax.random.split(policy_params_fn_key, 3)

    state = jit_reset(reset_rng)

    if train_config.get("use_lstm", None):
        hidden_state = state.info["hidden_state"]

    rollout = [state]
    latent_means = []
    latent_logvars = []
    if "reference_config" in cfg:
        episode_length = int(
            cfg["reference_config"].clip_length * env._steps_for_cur_frame
        )
    else:
        episode_length = int(cfg["train_setup"]["train_config"]["episode_length"])
    for i in range(episode_length):
        _, act_rng = jax.random.split(act_rng)
        obs = state.obs
        if train_config.get("use_lstm", None):
            ctrl, extras, hidden_state = jit_logging_inference_fn(
                params, obs, act_rng, hidden_state
            )
        else:
            (
                ctrl,
                extras,
            ) = jit_logging_inference_fn(params, obs, act_rng)
        ctrl = jp.squeeze(ctrl, axis=0) if ctrl.shape[0] == 1 else ctrl
        latent_means.append(extras["latent_mean"])
        latent_logvars.append(extras["latent_logvar"])
        state = jit_step(state, ctrl)
        rollout.append(state)

    # plot the statistics of each latent dim (representing means and logvars sampled)
    latent_logvars = jp.stack(latent_logvars)
    latent_means = jp.stack(latent_means)
    latent_means_means = jp.mean(latent_means, axis=0)
    latent_logvars_means = jp.mean(latent_logvars, axis=0)
    latent_means_stds = jp.std(latent_means, axis=0)
    latent_logvars_stds = jp.std(latent_logvars, axis=0)
    for i in range(latent_means_means.shape[0]):
        wandb.log(
            {
                f"latents/latent_means_mean{i}": latent_means_means[i],
                f"latents/latent_means_std{i}": latent_means_stds[i],
                f"latents/latent_logvars_mean{i}": latent_logvars_means[i],
                f"latents/latent_logvars_std{i}": latent_logvars_stds[i],
            },
            commit=False,
        )
    if render_video:
        if cfg["env_config"].get("render_fps") is not None:
            render_fps = cfg["env_config"].get("render_fps")
        else:
            render_fps = int(1.0 / env.dt)
        video_path = f"{model_path}/{current_step}.mp4"
        if cfg["env_config"]["task_name"] == "imitation":
            # track-mjx envs
            for rollout_metric in cfg.logging_config.rollout_metrics:
                log_lineplot_to_wandb(
                    f"eval/rollout_{rollout_metric}",
                    rollout_metric,
                    list(
                        enumerate([state.metrics[rollout_metric] for state in rollout])
                    ),
                    title=f"{rollout_metric} for each rollout frame",
                )

<<<<<<< HEAD
        # Render the walker with the reference expert demonstration trajectory
        qposes_rollout = np.array([state.pipeline_state.qpos for state in rollout])
        ref_traj = env._get_reference_clip(rollout[0].info)

        # Handle both ReferenceClip (tracking) and ReferenceClipReach (reaching)
        if hasattr(ref_traj, "position") and hasattr(ref_traj, "quaternion"):
            ref_qpos = np.hstack([ref_traj.position, ref_traj.quaternion, ref_traj.joints])
        else:
            # Reacher reference has only joints
            ref_qpos = ref_traj.joints

        qposes_ref = np.repeat(ref_qpos, env._steps_for_cur_frame, axis=0)
=======
            # Render the walker with the reference expert demonstration trajectory
            qposes_rollout = np.array([state.pipeline_state.qpos for state in rollout])
            ref_traj = env._get_reference_clip(rollout[0].info)
            qposes_ref = np.repeat(
                np.hstack([ref_traj.position, ref_traj.quaternion, ref_traj.joints]),
                env._steps_for_cur_frame,
                axis=0,
            )
>>>>>>> 7ac34058

            with imageio.get_writer(video_path, fps=render_fps) as video:
                for qpos1, qpos2 in zip(qposes_rollout, qposes_ref):
                    mj_data.qpos = np.append(qpos1, qpos2)
                    mujoco.mj_forward(mj_model, mj_data)
                    renderer.update_scene(
                        mj_data,
                        camera=cfg["env_config"].render_camera_name,
                        scene_option=scene_option,
                    )
                    pixels = renderer.render()
                    video.append_data(pixels)
        else:
            # mujoco playground envs
            render_every = 2
            fps = render_fps / render_every
            traj = rollout[::render_every]
            # TODO: make the camera configurable via yaml config
            frames = env.render(
                traj,
                camera="close_profile-rodent",
                scene_option=scene_option,
                height=480,
                width=640,
            )
            media.write_video(video_path, frames, fps=fps, qp=18)
        wandb.log(
            {"videos/rollout": wandb.Video(video_path, format="mp4")},
            commit=False,
        )


def log_lineplot_to_wandb(name: str, metric_name: str, data: jp.ndarray, title: str):
    """Logs a table of values and its line plot to wandb.

    Args:
        name: The name of the lineplot in wandb (i.e. eval/reward_over_rollout).
        metric_name: The key under which to log the metric.
        data: List of (x, y) tuples or two lists (frames, rewards).
        title: Title for the wandb plot.
    """
    if isinstance(data[0], tuple):
        # If data is a list of (x, y) tuples, separate it into frames and values
        frames, values = zip(*data)
    else:
        # If data is two lists, use them directly
        frames, values = data

    table = wandb.Table(
        data=[[x, y] for x, y in zip(frames, values)],
        columns=["frame", metric_name],
    )

    wandb.log(
        {
            name: wandb.plot.line(
                table,
                "frame",
                metric_name,
                title=title,
            )
        },
        commit=False,
    )<|MERGE_RESOLUTION|>--- conflicted
+++ resolved
@@ -131,7 +131,6 @@
                     title=f"{rollout_metric} for each rollout frame",
                 )
 
-<<<<<<< HEAD
         # Render the walker with the reference expert demonstration trajectory
         qposes_rollout = np.array([state.pipeline_state.qpos for state in rollout])
         ref_traj = env._get_reference_clip(rollout[0].info)
@@ -144,16 +143,6 @@
             ref_qpos = ref_traj.joints
 
         qposes_ref = np.repeat(ref_qpos, env._steps_for_cur_frame, axis=0)
-=======
-            # Render the walker with the reference expert demonstration trajectory
-            qposes_rollout = np.array([state.pipeline_state.qpos for state in rollout])
-            ref_traj = env._get_reference_clip(rollout[0].info)
-            qposes_ref = np.repeat(
-                np.hstack([ref_traj.position, ref_traj.quaternion, ref_traj.joints]),
-                env._steps_for_cur_frame,
-                axis=0,
-            )
->>>>>>> 7ac34058
 
             with imageio.get_writer(video_path, fps=render_fps) as video:
                 for qpos1, qpos2 in zip(qposes_rollout, qposes_ref):
