--- conflicted
+++ resolved
@@ -15,14 +15,12 @@
 from pathlib import Path
 from typing import Any, Dict, Optional, Union
 
-<<<<<<< HEAD
 # Third-party imports
 import orbax.checkpoint as ocp
 from omegaconf import DictConfig, OmegaConf
 
-
-=======
->>>>>>> 3ba35195
+import orbax.checkpoint as ocp
+
 def _hash_config(cfg: DictConfig) -> str:
     """Create a hash of the config for consistency checking."""
     # Convert to dict and create a stable hash
