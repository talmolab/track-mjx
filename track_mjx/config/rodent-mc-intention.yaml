--- conflicted
+++ resolved
@@ -1,28 +1,3 @@
-<<<<<<< HEAD
-data_path:
-
-run_config:
-  agent_name: rodent
-  run_name: imitation_debug
-  seed: 0
-  reward_scaling: 1
-  normalize_observations: true
-  action_repeat: 1
-  unroll_length: 20
-
-env_config:
-  env_name: "multi clip"
-  # walker 
-  walker_name: rodent
-  walker_xml_path: 
-  ghost_xml_path: "environment/walker/assets/rodent_ghostpair_scale080.xml"
-  torque_actuators: true
-  num_resets_per_eval: 1
-
-  # task
-  task_name: imitation
-  physics_steps_per_control_step: 5
-=======
 env_config:
   env_name: multi clip
   task_name: imitation
@@ -37,7 +12,6 @@
     ls_iterations: 4
     physics_steps_per_control_step: 5
 
->>>>>>> af673e45
   reward_weights:
     too_far_dist: 0.01
     bad_pose_dist: 20
@@ -51,41 +25,6 @@
     bodypos_reward_weight: 0.0
     endeff_reward_weight: 1.0
     healthy_z_range: [0.0325, 0.5]
-<<<<<<< HEAD
-  
-  # Mujoco config
-  solver: "cg"
-  iterations: 4
-  ls_iterations: 4
-
-network_config:
-  arch_name: intention
-  encoder_layer_sizes: [512, 512]
-  decoder_layer_sizes: [512, 512]
-  critic_layer_sizes: [512, 512]
-  intention_size: 60
-  kl_weight: 1e-4
-
-train_config:
-  num_envs: 2048
-  num_timesteps: 10_000_000_000
-  eval_every: 10_000_000
-  batch_size: 512
-  num_minibatches: 4
-  num_updates_per_batch: 4
-  learning_rate: 1e-4
-  clipping_epsilon: 0.2
-  episode_length: 200        
-  discounting: 0.95        
-  action_repeat: 1
-  entropy_cost: 1e-2
-
-logging_config:
-  project_name: "vnl_debug"
-  clip_id: -1
-  model_path: "model_checkpoints"
-  algo_name: "ppo"
-=======
 
 network_config:
   arch_name: intention
@@ -184,5 +123,4 @@
     - foot_R
     - hand_L
     - hand_R
-    - skull
->>>>>>> af673e45
+    - skull