"""
rollout file that contains the function to run the trained model on the environment.
"""

import numpy as np
import jax
from brax.envs.base import Env
from track_mjx.environment.walker.rodent import Rodent
from track_mjx.environment.walker.fly import Fly
from brax import envs
from typing import Dict, Callable
import hydra
import logging
from track_mjx.environment.task.reward import RewardConfig
from jax import numpy as jnp

from track_mjx.environment.task.multi_clip_tracking import MultiClipTracking
from track_mjx.environment.task.single_clip_tracking import SingleClipTracking
from track_mjx.environment import wrappers
from track_mjx.io import load


from omegaconf import DictConfig


def create_environment(cfg_dict: Dict | DictConfig) -> Env:
    envs.register_environment("rodent_single_clip", SingleClipTracking)
    envs.register_environment("rodent_multi_clip", MultiClipTracking)
    envs.register_environment("fly_multi_clip", MultiClipTracking)

    env_args = cfg_dict["env_config"]["env_args"]
    env_rewards = cfg_dict["env_config"]["reward_weights"]
    walker_config = cfg_dict["walker_config"]
    traj_config = cfg_dict["reference_config"]

    reference_data_path = hydra.utils.to_absolute_path(cfg_dict["data_path"])
    logging.info(f"Loading data: {reference_data_path}")
    try:
        reference_clip = load.make_multiclip_data(reference_data_path)
    except KeyError:
        logging.info(
            f"Loading from stac-mjx format failed. Loading from ReferenceClip format."
        )
        reference_clip = load.load_reference_clip_data(reference_data_path)

    walker_map = {
        "rodent": Rodent,
        "fly": Fly,
    }
    walker_class = walker_map[cfg_dict["env_config"]["walker_name"]]
    walker = walker_class(**walker_config)

<<<<<<< HEAD
    if "energy_cost_weight" not in env_rewards:
        env_rewards["energy_cost_weight"] = 0.0
        
=======
    # TODO: Stop-gap to run checkpoint prior to adding energy cost, remove for release
    if "energy_cost_weight" not in env_rewards:
        env_rewards["energy_cost_weight"] = 0.0

>>>>>>> 9bdb25c7
    reward_config = RewardConfig(**env_rewards)
    # Automatically match dict keys and func needs
    env = envs.get_environment(
        env_name=cfg_dict["env_config"]["env_name"],
        reference_clip=reference_clip,
        walker=walker,
        reward_config=reward_config,
        **env_args,
        **traj_config,
    )
    return env


def create_rollout_generator(
    cfg: Dict | DictConfig, environment: Env, inference_fn: Callable
) -> Callable[[int | None], Dict]:
    """
    Creates a rollout generator with JIT-compiled functions.

    Args:
        environment (Env): The environment to generate rollouts for.
        inference_fn (Callable): The inference function to compute controls.

    Returns:
        Callable: A generate_rollout function that can be called with configuration.
    """
    ref_traj_config = cfg["reference_config"]
    # Wrap the environment
    # TODO this logic is used in a few different places, make it a function?
    if type(environment) == MultiClipTracking:
        rollout_env = wrappers.RenderRolloutWrapperMulticlipTracking(environment)
    elif type(environment) == SingleClipTracking:
        rollout_env = wrappers.RenderRolloutWrapperSingleclipTracking(environment)

    # JIT-compile the necessary functions
    jit_inference_fn = jax.jit(inference_fn)
    jit_reset = jax.jit(rollout_env.reset)
    jit_step = jax.jit(rollout_env.step)

    def generate_rollout(clip_idx: int | None = None, seed: int = 42) -> Dict:
        """
        Generates a rollout using pre-compiled JIT functions.

        Args:
            clip_idx (Optional[int]): Specific clip ID to generate the rollout for.
            seed (int): Random seed for jax PRNGKey.
        Returns:
            Dict: A dictionary containing rollout data.
        """

        # Initialize PRNG keys
        rollout_key = jax.random.PRNGKey(seed)
        rollout_key, reset_rng, act_rng = jax.random.split(rollout_key, 3)

        # Reset the environment
        init_state = jit_reset(reset_rng, clip_idx=clip_idx)

        num_steps = (
            int(ref_traj_config.clip_length * environment._steps_for_cur_frame) - 1
        )

        def _step_fn(carry, _):
            state, act_rng = carry
            act_rng, new_rng = jax.random.split(act_rng)
            ctrl, extras = jit_inference_fn(state.obs, act_rng)
            next_state = jit_step(state, ctrl)
            return (next_state, new_rng), (next_state, ctrl, extras["activations"])

        # Run rollout
        init_carry = (init_state, jax.random.PRNGKey(0))
        (final_state, _), (states, ctrls, activations) = jax.lax.scan(
            _step_fn, init_carry, None, length=num_steps
        )

        def prepend(element, arr):
            # Scalar elements shouldn't be modified
            if arr.ndim == 0:
                return arr

            return jnp.concatenate([element[None], arr])

        rollout_states = jax.tree.map(prepend, init_state, states)

        # Get metrics
        rollout_metrics = {}
        for rollout_metric in cfg.logging_config.rollout_metrics:
            rollout_metrics[f"{rollout_metric}s"] = jax.vmap(
                lambda s: s.metrics[rollout_metric]
            )(rollout_states)

        # Reference and rollout qposes
        ref_traj = rollout_env._get_reference_clip(init_state.info)
        qposes_ref = jnp.repeat(
            jnp.hstack([ref_traj.position, ref_traj.quaternion, ref_traj.joints]),
            int(environment._steps_for_cur_frame),
            axis=0,
        )

        # Collect qposes from states
        qposes_rollout = jax.vmap(lambda s: s.pipeline_state.qpos)(rollout_states)

        return {
            "rollout_metrics": rollout_metrics,
            "observations": jax.vmap(lambda s: s.obs)(rollout_states),
            "ctrl": ctrls,
            "activations": activations,
            "qposes_ref": qposes_ref,
            "qposes_rollout": qposes_rollout,
            "info": jax.vmap(lambda s: s.info)(rollout_states),
        }

    return jax.jit(generate_rollout)<|MERGE_RESOLUTION|>--- conflicted
+++ resolved
@@ -50,16 +50,10 @@
     walker_class = walker_map[cfg_dict["env_config"]["walker_name"]]
     walker = walker_class(**walker_config)
 
-<<<<<<< HEAD
-    if "energy_cost_weight" not in env_rewards:
-        env_rewards["energy_cost_weight"] = 0.0
-        
-=======
     # TODO: Stop-gap to run checkpoint prior to adding energy cost, remove for release
     if "energy_cost_weight" not in env_rewards:
         env_rewards["energy_cost_weight"] = 0.0
 
->>>>>>> 9bdb25c7
     reward_config = RewardConfig(**env_rewards)
     # Automatically match dict keys and func needs
     env = envs.get_environment(
