"""
rollout file that contains the function to run the trained model on the environment.
"""

import numpy as np
import jax
from brax.envs.base import Env
from track_mjx.environment.walker.rodent import Rodent
from track_mjx.environment.walker.fly import Fly
from brax import envs
from typing import Dict, Callable
import hydra
import logging
from track_mjx.environment.task.reward import RewardConfig
from jax import numpy as jnp

from track_mjx.environment.task.multi_clip_tracking import MultiClipTracking
from track_mjx.environment.task.single_clip_tracking import SingleClipTracking
from track_mjx.environment import wrappers
from track_mjx.io import load


from omegaconf import DictConfig


def create_environment(cfg_dict: Dict | DictConfig) -> Env:
    envs.register_environment("rodent_single_clip", SingleClipTracking)
    envs.register_environment("rodent_multi_clip", MultiClipTracking)
    envs.register_environment("fly_multi_clip", MultiClipTracking)

    env_args = cfg_dict["env_config"]["env_args"]
    env_rewards = cfg_dict["env_config"]["reward_weights"]
    walker_config = cfg_dict["walker_config"]
    traj_config = cfg_dict["reference_config"]

    reference_data_path = hydra.utils.to_absolute_path(cfg_dict["data_path"])
    logging.info(f"Loading data: {reference_data_path}")
    try:
        reference_clip = load.make_multiclip_data(reference_data_path)
    except KeyError:
        logging.info(
            f"Loading from stac-mjx format failed. Loading from ReferenceClip format."
        )
        reference_clip = load.load_reference_clip_data(reference_data_path)

    walker_map = {
        "rodent": Rodent,
        "fly": Fly,
    }
    walker_class = walker_map[cfg_dict["walker_type"]]
    walker = walker_class(**walker_config)

    reward_config = RewardConfig(**env_rewards)
    # Automatically match dict keys and func needs
    env = envs.get_environment(
        env_name=cfg_dict["env_config"]["env_name"],
        reference_clip=reference_clip,
        walker=walker,
        reward_config=reward_config,
        **env_args,
        **traj_config,
    )
    return env


def create_rollout_generator(
    cfg: Dict | DictConfig, environment: Env, inference_fn: Callable
) -> Callable[[int | None], Dict]:
    """
    Creates a rollout generator with JIT-compiled functions.

    Args:
        environment (Env): The environment to generate rollouts for.
        inference_fn (Callable): The inference function to compute controls.

    Returns:
        Callable: A generate_rollout function that can be called with configuration.
    """
    ref_traj_config = cfg["reference_config"]
    # Wrap the environment
    rollout_env = wrappers.EvalClipResetWrapper(environment)

    # JIT-compile the necessary functions
    jit_inference_fn = jax.jit(inference_fn)
    jit_reset = jax.jit(rollout_env.reset)
    jit_step = jax.jit(rollout_env.step)

    def generate_rollout(clip_idx: int | None = None, seed: int = 42) -> Dict:
        """
        Generates a rollout using pre-compiled JIT functions.

        Args:
            clip_idx (Optional[int]): Specific clip ID to generate the rollout for.
            seed (int): Random seed for jax PRNGKey.
        Returns:
            Dict: A dictionary containing rollout data.
        """

        # Initialize PRNG keys
        rollout_key = jax.random.PRNGKey(seed)
        rollout_key, reset_rng, act_rng = jax.random.split(rollout_key, 3)

        # Reset the environment
        init_state = jit_reset(reset_rng, clip_idx=clip_idx)

        num_steps = (
            int(ref_traj_config.clip_length * environment._steps_for_cur_frame) - 1
        )

        def _step_fn(carry, _):
            state, act_rng = carry
            act_rng, new_rng = jax.random.split(act_rng)
            ctrl, extras = jit_inference_fn(state.obs, act_rng)
            next_state = jit_step(state, ctrl)
            return (next_state, new_rng), (next_state, ctrl, extras["activations"])

        # Run rollout
        init_carry = (init_state, jax.random.PRNGKey(0))
        (final_state, _), (states, ctrls, activations) = jax.lax.scan(
            _step_fn, init_carry, None, length=num_steps
        )

        def prepend(element, arr):
            # Scalar elements shouldn't be modified
            if arr.ndim == 0:
                return arr

            return jnp.concatenate([element[None], arr])

        rollout_states = jax.tree.map(prepend, init_state, states)

<<<<<<< HEAD
        # Compute rewards and metrics
        rewards = {
            "pos_rewards": jax.vmap(lambda s: s.metrics["pos_reward"])(rollout_states),
            "endeff_rewards": jax.vmap(lambda s: s.metrics["endeff_reward"])(
                rollout_states
            ),
            "quat_rewards": jax.vmap(lambda s: s.metrics["quat_reward"])(
                rollout_states
            ),
            "angvel_rewards": jax.vmap(lambda s: s.metrics["angvel_reward"])(
                rollout_states
            ),
            "bodypos_rewards": jax.vmap(lambda s: s.metrics["bodypos_reward"])(
                rollout_states
            ),
            "joint_rewards": jax.vmap(lambda s: s.metrics["joint_reward"])(
                rollout_states
            ),
            # "summed_pos_distances": jax.vmap(lambda s: s.info["summed_pos_distance"])(
            #     rollout_states
            # ),
            # "joint_distances": jax.vmap(lambda s: s.info["joint_distance"])(
            #     rollout_states
            # ),
            "torso_heights": jax.vmap(
                lambda s: s.pipeline_state.xpos[environment.walker._torso_idx][2]
            )(rollout_states),
        }
=======
        # Get metrics
        rollout_metrics = {}
        for rollout_metric in cfg.logging_config.rollout_metrics:
            rollout_metrics[f"{rollout_metric}s"] = jax.vmap(
                lambda s: s.metrics[rollout_metric]
            )(rollout_states)
>>>>>>> dbb9a127

        # Reference and rollout qposes
        ref_traj = rollout_env._get_reference_clip(init_state.info)
        qposes_ref = jnp.repeat(
            jnp.hstack([ref_traj.position, ref_traj.quaternion, ref_traj.joints]),
            int(environment._steps_for_cur_frame),
            axis=0,
        )

        # Collect qposes from states
        qposes_rollout = jax.vmap(lambda s: s.pipeline_state.qpos)(rollout_states)

        return {
            "rollout_metrics": rollout_metrics,
            "observations": jax.vmap(lambda s: s.obs)(rollout_states),
            "ctrl": ctrls,
            "activations": activations,
            "qposes_ref": qposes_ref,
            "qposes_rollout": qposes_rollout,
            "info": jax.vmap(lambda s: s.info)(rollout_states),
        }

    return jax.jit(generate_rollout)<|MERGE_RESOLUTION|>--- conflicted
+++ resolved
@@ -129,43 +129,12 @@
 
         rollout_states = jax.tree.map(prepend, init_state, states)
 
-<<<<<<< HEAD
-        # Compute rewards and metrics
-        rewards = {
-            "pos_rewards": jax.vmap(lambda s: s.metrics["pos_reward"])(rollout_states),
-            "endeff_rewards": jax.vmap(lambda s: s.metrics["endeff_reward"])(
-                rollout_states
-            ),
-            "quat_rewards": jax.vmap(lambda s: s.metrics["quat_reward"])(
-                rollout_states
-            ),
-            "angvel_rewards": jax.vmap(lambda s: s.metrics["angvel_reward"])(
-                rollout_states
-            ),
-            "bodypos_rewards": jax.vmap(lambda s: s.metrics["bodypos_reward"])(
-                rollout_states
-            ),
-            "joint_rewards": jax.vmap(lambda s: s.metrics["joint_reward"])(
-                rollout_states
-            ),
-            # "summed_pos_distances": jax.vmap(lambda s: s.info["summed_pos_distance"])(
-            #     rollout_states
-            # ),
-            # "joint_distances": jax.vmap(lambda s: s.info["joint_distance"])(
-            #     rollout_states
-            # ),
-            "torso_heights": jax.vmap(
-                lambda s: s.pipeline_state.xpos[environment.walker._torso_idx][2]
-            )(rollout_states),
-        }
-=======
         # Get metrics
         rollout_metrics = {}
         for rollout_metric in cfg.logging_config.rollout_metrics:
             rollout_metrics[f"{rollout_metric}s"] = jax.vmap(
                 lambda s: s.metrics[rollout_metric]
             )(rollout_states)
->>>>>>> dbb9a127
 
         # Reference and rollout qposes
         ref_traj = rollout_env._get_reference_clip(init_state.info)
