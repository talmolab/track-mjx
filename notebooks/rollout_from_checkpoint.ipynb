--- conflicted
+++ resolved
@@ -27,24 +27,19 @@
     "\n",
     "import os\n",
     "\n",
-<<<<<<< HEAD
+    "os.environ[\"XLA_PYTHON_CLIENT_PREALLOCATE\"] = \"false\"\n",
+    "\n",
     "# Change this to egl or glfw if available\n",
     "os.environ[\"MUJOCO_GL\"] = \"egl\"\n",
     "os.environ[\"PYOPENGL_PLATFORM\"] = \"egl\"\n",
-=======
->>>>>>> c89e6a63
     "os.environ[\"XLA_PYTHON_CLIENT_PREALLOCATE\"] = \"false\"\n",
     "\n",
-    "# Change this to egl or glfw if available\n",
-    "os.environ[\"MUJOCO_GL\"] = \"glfw\"\n",
-    "import mediapy as media\n",
     "\n",
     "from track_mjx.agent import checkpointing\n",
     "from track_mjx.analysis import rollout, render, utils\n",
     "\n",
     "import jax\n",
     "from jax import numpy as jp\n",
-<<<<<<< HEAD
     "from pathlib import Path\n",
     "from orbax import checkpoint as ocp\n",
     "from omegaconf import OmegaConf\n",
@@ -53,9 +48,6 @@
     "jax.config.update(\"jax_compilation_cache_dir\", \"/tmp/jax_cache\")\n",
     "jax.config.update(\"jax_persistent_cache_min_entry_size_bytes\", -1)\n",
     "jax.config.update(\"jax_persistent_cache_min_compile_time_secs\", 0)"
-=======
-    "from pathlib import Path"
->>>>>>> c89e6a63
    ]
   },
   {
@@ -80,12 +72,7 @@
    ],
    "source": [
     "# replace with your checkpoint path\n",
-<<<<<<< HEAD
     "ckpt_path = \"/root/vast/scott-yang/track-mjx/model_checkpoints/250521_200910\"\n",
-=======
-    "ckpt_path = Path.cwd().parent / \"model_checkpoints/250516_142437\"\n",
-    "# Load config from checkpoint \n",
->>>>>>> c89e6a63
     "ckpt = checkpointing.load_checkpoint_for_eval(ckpt_path)\n",
     "\n",
     "cfg = ckpt[\"cfg\"]\n",
@@ -122,18 +109,7 @@
    "source": [
     "env = rollout.create_environment(cfg)\n",
     "inference_fn = checkpointing.load_inference_fn(cfg, ckpt[\"policy\"])\n",
-<<<<<<< HEAD
     "generate_rollout = rollout.create_rollout_generator(cfg, env, inference_fn, model=\"mlp\")"
-=======
-    "generate_rollout = rollout.create_rollout_generator(\n",
-    "    cfg, \n",
-    "    env, \n",
-    "    inference_fn, \n",
-    "    log_activations=True, \n",
-    "    log_metrics=True, \n",
-    "    log_sensor_data=True\n",
-    ")"
->>>>>>> c89e6a63
    ]
   },
   {
@@ -154,11 +130,7 @@
   },
   {
    "cell_type": "code",
-<<<<<<< HEAD
-   "execution_count": null,
-=======
-   "execution_count": 9,
->>>>>>> c89e6a63
+   "execution_count": null,
    "metadata": {},
    "outputs": [],
    "source": [
@@ -178,13 +150,77 @@
     "    width=640,\n",
     ")\n",
     "\n",
-<<<<<<< HEAD
+    "# save the video to disk\n",
+    "media.write_video(Path(ckpt_path) / \"rollout.mp4\", frames, fps=realtime_framerate)\n",
+    "media.show_video(frames, fps=realtime_framerate)"
+   ]
+  },
+  {
+   "cell_type": "markdown",
+   "metadata": {},
+   "source": [
+    "### Step 4: Save it to disk"
+   ]
+  },
+  {
+   "cell_type": "code",
+   "execution_count": 8,
+   "metadata": {},
+   "outputs": [],
+   "source": [
+    "save_path = Path(ckpt_path) / \"rollout.h5\""
+   ]
+  },
+  {
+   "cell_type": "code",
+   "execution_count": 9,
+   "metadata": {},
+   "outputs": [],
+   "source": [
+    "utils.save_to_h5py(save_path.resolve(), single_rollout)"
+   ]
+  },
+  {
+   "cell_type": "markdown",
+   "metadata": {},
+   "source": [
+    "### Step 5: you can load it too"
+   ]
+  },
+  {
+   "cell_type": "code",
+   "execution_count": null,
+   "metadata": {},
+   "outputs": [],
+   "source": [
+    "rollout = utils.load_from_h5py(save_path)"
+   ]
+  },
+  {
+   "cell_type": "markdown",
+   "metadata": {},
+   "source": [
+    "## Render rollout\n",
+    "\n",
+    "Note: Currently only works for single rollouts"
+   ]
+  },
+  {
+   "cell_type": "markdown",
+   "metadata": {},
+   "source": [
+    "#### Batch Generating Rollouts\n",
+    "\n",
+    "Alternatively, you can use `jax.vmap` to parallelize the rollout function. This is useful for performing a rollout over an entire dataset for eval/analysis purposes. We pass in a 1D array of clip indexes (`clip_idxs`) as input. \n",
+    "\n",
+    "The first run for this will also have a few minutes of compilation time.\n",
+    "\n",
     "**Note:** `vmap` compiles based on the input shape. This means that if you use the same length for `clip_idxs`, JAX will reuse the compiled function for acceleration. However, if the input length changes, JAX will **recompile the entire function**, incurring additional overhead."
    ]
   },
   {
    "cell_type": "code",
-   "execution_count": null,
+   "execution_count": 9,
    "metadata": {},
    "outputs": [],
    "source": [
@@ -251,11 +287,6 @@
     "save_path = Path(ckpt_path) / f\"rollout_421_842.h5\"\n",
     "print(f\"Saving rollout to {save_path}\")\n",
     "utils.save_to_h5py(save_path.resolve(), masked)"
-=======
-    "# save the video to disk\n",
-    "media.write_video(Path(ckpt_path) / \"rollout.mp4\", frames, fps=realtime_framerate)\n",
-    "media.show_video(frames, fps=realtime_framerate)"
->>>>>>> c89e6a63
    ]
   },
   {
@@ -267,11 +298,12 @@
   },
   {
    "cell_type": "code",
-   "execution_count": 8,
-   "metadata": {},
-   "outputs": [],
-   "source": [
-    "save_path = Path(ckpt_path) / \"rollout.h5\""
+   "execution_count": null,
+   "metadata": {},
+   "outputs": [],
+   "source": [
+    "save_path = Path(ckpt_path) / f\"rollout_{clip_idx}.h5\"\n",
+    "print(f\"Saving rollout to {save_path}\")"
    ]
   },
   {
@@ -287,7 +319,14 @@
    "cell_type": "markdown",
    "metadata": {},
    "source": [
-    "### Step 5: you can load it too"
+    "# Render Rollout Videos from the Saved Rollouts"
+   ]
+  },
+  {
+   "cell_type": "markdown",
+   "metadata": {},
+   "source": [
+    "## Load the rollout file"
    ]
   },
   {
@@ -309,37 +348,28 @@
    ]
   },
   {
-   "cell_type": "markdown",
-   "metadata": {},
-   "source": [
-    "#### Batch Generating Rollouts\n",
-    "\n",
-    "Alternatively, you can use `jax.vmap` to parallelize the rollout function. This is useful for performing a rollout over an entire dataset for eval/analysis purposes. We pass in a 1D array of clip indexes (`clip_idxs`) as input. \n",
-    "\n",
-    "The first run for this will also have a few minutes of compilation time.\n",
-    "\n",
-    "**Note:** `vmap` compiles based on the input shape. This means that if you use the same length for `clip_idxs`, JAX will reuse the compiled function for acceleration. However, if the input length changes, JAX will **recompile the entire function**, incurring additional overhead."
-   ]
-  },
-  {
-   "cell_type": "code",
-   "execution_count": 9,
-   "metadata": {},
-   "outputs": [],
-   "source": [
-    "# Generate rollout for 5 clips simultaneously\n",
-    "jit_vmap_generate_rollout = jax.jit(jax.vmap(generate_rollout))\n",
-    "clip_idxs = jp.arange(0, 5)\n",
-    "jit_vmap_out = jit_vmap_generate_rollout(clip_idxs)"
-   ]
-  },
-  {
-   "cell_type": "code",
-   "execution_count": 10,
-   "metadata": {},
-   "outputs": [],
-   "source": [
-<<<<<<< HEAD
+   "cell_type": "code",
+   "execution_count": null,
+   "metadata": {},
+   "outputs": [],
+   "source": [
+    "frames, realtime_framerate = render.render_rollout(cfg, single_rollout)\n",
+    "render.display_video(frames, framerate=realtime_framerate)"
+   ]
+  },
+  {
+   "cell_type": "markdown",
+   "metadata": {},
+   "source": [
+    "# Batch Rollout & Save Locally"
+   ]
+  },
+  {
+   "cell_type": "code",
+   "execution_count": null,
+   "metadata": {},
+   "outputs": [],
+   "source": [
     "from track_mjx.analysis.utils import save_to_h5py\n",
     "from tqdm import tqdm\n",
     "import h5py\n",
@@ -348,11 +378,6 @@
     "    output = generate_rollout(i)\n",
     "    path = f\"/root/vast/kaiwen/track-mjx/force_analysis_rollout_charles/clip_{i}.h5\"\n",
     "    save_to_h5py(path, output)"
-=======
-    "# Running it with a different clip_idxs length will cause reocmpilation\n",
-    "clip_idxs = jp.arange(15, 30)\n",
-    "jit_vmap_out2 = jit_vmap_generate_rollout(clip_idxs)"
->>>>>>> c89e6a63
    ]
   },
   {
