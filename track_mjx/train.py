"""
Entry point for track-mjx. Load the config file, create environments, initialize network, and start training.
"""

import os
import sys

# set default env variable if not set
# os.environ["XLA_PYTHON_CLIENT_MEM_FRACTION"] = os.environ.get(
#     "XLA_PYTHON_CLIENT_MEM_FRACTION", "0.9"
# )

# limit to 1 GPU
# os.environ["CUDA_VISIBLE_DEVICES"] = "1"  # visible GPU masks

os.environ["XLA_PYTHON_CLIENT_PREALLOCATE"] = "false"
os.environ["MUJOCO_GL"] = os.environ.get("MUJOCO_GL", "egl")
os.environ["PYOPENGL_PLATFORM"] = os.environ.get("PYOPENGL_PLATFORM", "egl")
os.environ["XLA_FLAGS"] = (
    "--xla_gpu_enable_triton_softmax_fusion=true --xla_gpu_triton_gemm_any=True --xla_dump_to=/tmp/foo"
)


import jax
import hydra
from omegaconf import DictConfig, OmegaConf
import functools
import jax
import wandb
from brax import envs
import orbax.checkpoint as ocp
from track_mjx.agent import ppo, ppo_lstm, ppo_networks
import warnings
from pathlib import Path
from datetime import datetime
import logging
import json

from track_mjx.io import load
from track_mjx.environment.task.multi_clip_tracking import MultiClipTracking
from track_mjx.environment.task.single_clip_tracking import SingleClipTracking
from track_mjx.environment import wrappers
from track_mjx.agent import checkpointing
from track_mjx.agent import wandb_logging
from track_mjx.analysis import render
from track_mjx.environment.walker.rodent import Rodent
from track_mjx.environment.walker.fly import Fly
from track_mjx.environment.task.reward import RewardConfig

warnings.filterwarnings("ignore", category=DeprecationWarning)

_WALKERS = {
    "rodent": Rodent,
    "fly": Fly,
}


@hydra.main(version_base=None, config_path="config", config_name="rodent-full-clips")
def main(cfg: DictConfig):
    """Main function using Hydra configs"""
    try:
        n_devices = jax.device_count(backend="gpu")
        logging.info(f"Using {n_devices} GPUs")
    except:
        n_devices = 1
        logging.info("Not using GPUs")

    envs.register_environment("rodent_single_clip", SingleClipTracking)
    envs.register_environment("rodent_multi_clip", MultiClipTracking)
    envs.register_environment("fly_multi_clip", MultiClipTracking)

    logging.info(f"Configs: {OmegaConf.to_container(cfg, resolve=True)}")
    cfg_dict = OmegaConf.to_container(cfg, resolve=True)

    # Generate a new run_id and associated checkpoint path
    run_id = datetime.now().strftime("%y%m%d_%H%M%S")
    # TODO: Use a base path given by the config
    checkpoint_path = hydra.utils.to_absolute_path(
        f"./{cfg.logging_config.model_path}/{run_id}"
    )

    # Load the checkpoint's config
    if cfg.train_setup["checkpoint_to_restore"] is not None:
        # TODO: We set the restored config's checkpoint_to_restore to itself
        # Because that restored config is used from now on. This is a hack.
        checkpoint_to_restore = cfg.train_setup["checkpoint_to_restore"]
        # Load the checkpoint's config and update the run_id and checkpoint path
        cfg = OmegaConf.create(
            checkpointing.load_config_from_checkpoint(
                cfg.train_setup["checkpoint_to_restore"]
            )
        )
        cfg.train_setup["checkpoint_to_restore"] = checkpoint_to_restore
        checkpoint_path = Path(checkpoint_to_restore)
        run_id = checkpoint_path.name

    # Initialize checkpoint manager
    mgr_options = ocp.CheckpointManagerOptions(
        create=True,
        max_to_keep=cfg.train_setup["checkpoint_max_to_keep"],
        keep_period=cfg.train_setup["checkpoint_keep_period"],
        step_prefix="PPONetwork",
    )

    ckpt_mgr = ocp.CheckpointManager(checkpoint_path, options=mgr_options)

    logging.info(f"run_id: {run_id}")
    logging.info(f"Training checkpoint path: {checkpoint_path}")

    env_args = cfg.env_config["env_args"]
    env_rewards = cfg.env_config["reward_weights"]
    train_config = cfg.train_setup["train_config"]
    walker_config = cfg["walker_config"]
    traj_config = cfg["reference_config"]

    logging.info(f"Loading data: {cfg.data_path}")

    walker = _WALKERS[cfg.env_config.walker_name](**walker_config)
    reward_config = RewardConfig(**env_rewards)

    # setup test set evaluator
    if cfg.train_setup["train_test_split_info"] is not None:
        all_clips = load.load_data(cfg.data_path)
        # load the train/test split data from the disk
        with open(cfg.train_setup["train_test_split_info"], "r") as f:
            split_info = json.load(f)
        test_idx = split_info["test"]
        if cfg.train_setup["train_subset_ratio"] is None:
            train_idx = split_info["train"]
        else:
            train_idx = split_info["train_subset"][
                f"{cfg.train_setup['train_subset_ratio']:.2f}"
            ]
        test_clips = load.select_clips(all_clips, test_idx)
        train_clips = load.select_clips(all_clips, train_idx)
        logging.info(
            f"Train set length:{train_clips.position.shape[0]}, Test set length: {test_clips.quaternion.shape[0]}"
        )
        test_env = envs.get_environment(
            env_name=cfg.env_config.env_name,
            reference_clip=test_clips,
            walker=walker,
            reward_config=reward_config,
            **env_args,
            **traj_config,
        )
    elif cfg.train_setup["train_subset_ratio"] is not None:
        all_clips = load.load_data(cfg.data_path)
        train_clips, test_clips = load.generate_train_test_split(
            all_clips, test_ratio=1 - cfg.train_setup["train_subset_ratio"]
        )
        logging.info(
            f"Train set length:{train_clips.position.shape[0]}, Test set length: {test_clips.quaternion.shape[0]}"
        )
        test_env = envs.get_environment(
            env_name=cfg.env_config.env_name,
            reference_clip=test_clips,
            walker=walker,
            reward_config=reward_config,
            **env_args,
            **traj_config,
        )
    else:
        # eval with the train set
        train_clips = load.load_data(cfg.data_path)
        logging.info(f"{train_clips.position.shape=}, {train_clips.quaternion.shape=}")
        test_env = None

    env = envs.get_environment(
        env_name=cfg.env_config.env_name,
        reference_clip=train_clips,
        walker=walker,
        reward_config=reward_config,
        **env_args,
        **traj_config,
    )

    # Episode length is equal to (clip length - random init range - traj length) * steps per cur frame.
    episode_length = (
        traj_config.clip_length
        - traj_config.random_init_range
        - traj_config.traj_length
    ) * env._steps_for_cur_frame
    print(f"episode_length {episode_length}")
    logging.info(f"episode_length {episode_length}")

    if cfg.train_setup.train_config.use_lstm:
        print("Using LSTM")
        selected_ppo = ppo_lstm
    else:
        print("Using MLP")
        selected_ppo = ppo

    train_fn = functools.partial(
        selected_ppo.train,
        **train_config,
        num_evals=int(
            cfg.train_setup.train_config.num_timesteps / cfg.train_setup.eval_every
        ),
        num_resets_per_eval=cfg.train_setup.eval_every // cfg.train_setup.reset_every,
        episode_length=episode_length,
        kl_weight=cfg.network_config.kl_weight,
        network_factory=functools.partial(
            ppo_networks.make_intention_ppo_networks,
            intention_latent_size=cfg.network_config.intention_size,
            hidden_state_size=cfg.network_config.hidden_state_size,
            hidden_layer_num=cfg.network_config.hidden_layer_num,
            encoder_hidden_layer_sizes=tuple(cfg.network_config.encoder_layer_sizes),
            decoder_hidden_layer_sizes=tuple(cfg.network_config.decoder_layer_sizes),
            value_hidden_layer_sizes=tuple(cfg.network_config.critic_layer_sizes),
        ),
        ckpt_mgr=ckpt_mgr,
        checkpoint_to_restore=cfg.train_setup.checkpoint_to_restore,
        config_dict=cfg_dict,
        use_kl_schedule=cfg.network_config.kl_schedule,
        eval_env_test_set=test_env,
    )

    run_id = f"{cfg.env_config.env_name}_{cfg.env_config.task_name}_{cfg.logging_config.algo_name}_{run_id}"
    wandb.init(
        project=cfg.logging_config.project_name,
        config=OmegaConf.to_container(cfg, resolve=True, structured_config_mode=True),
        notes=f"",
        id=run_id,
        resume="allow",
        group=cfg.logging_config.group_name,
    )

    def wandb_progress(num_steps, metrics):
        metrics["num_steps_thousands"] = num_steps
        wandb.log(metrics, commit=False)

<<<<<<< HEAD
    rollout_env = wrappers.RenderRolloutWrapperTracking(
        env=env,
        lstm_features=cfg.network_config.hidden_state_size,
        hidden_layer_num=cfg.network_config.hidden_layer_num,
    )
=======
    rollout_env = wrappers.RenderRolloutWrapperMulticlipTracking(env)
>>>>>>> 7280297d

    # define the jit reset/step functions
    jit_reset = jax.jit(rollout_env.reset)
    jit_step = jax.jit(rollout_env.step)
    renderer, mj_model, mj_data, scene_option = render.make_rollout_renderer(cfg)
    policy_params_fn = functools.partial(
        wandb_logging.rollout_logging_fn,
        rollout_env,
        jit_reset,
        jit_step,
        cfg,
        checkpoint_path,
        renderer,
        mj_model,
        mj_data,
        scene_option,
    )

    make_inference_fn, params, _ = train_fn(
        environment=env,
        progress_fn=wandb_progress,
        policy_params_fn=policy_params_fn,  # fill in the rest in training
    )


if __name__ == "__main__":
    main()<|MERGE_RESOLUTION|>--- conflicted
+++ resolved
@@ -55,6 +55,7 @@
 }
 
 
+@hydra.main(version_base=None, config_path="config", config_name="rodent-full-clips")
 @hydra.main(version_base=None, config_path="config", config_name="rodent-full-clips")
 def main(cfg: DictConfig):
     """Main function using Hydra configs"""
@@ -230,15 +231,11 @@
         metrics["num_steps_thousands"] = num_steps
         wandb.log(metrics, commit=False)
 
-<<<<<<< HEAD
     rollout_env = wrappers.RenderRolloutWrapperTracking(
         env=env,
         lstm_features=cfg.network_config.hidden_state_size,
         hidden_layer_num=cfg.network_config.hidden_layer_num,
     )
-=======
-    rollout_env = wrappers.RenderRolloutWrapperMulticlipTracking(env)
->>>>>>> 7280297d
 
     # define the jit reset/step functions
     jit_reset = jax.jit(rollout_env.reset)
