"""
Entries point for track-mjx. Load the config file, create environments, initialize network, and start training.
"""

import os

# set default env variable if not set
os.environ["XLA_PYTHON_CLIENT_MEM_FRACTION"] = os.environ.get("XLA_PYTHON_CLIENT_MEM_FRACTION", "0.6")
os.environ["MUJOCO_GL"] = os.environ.get("XLA_PYTHON_CLIENT_MEM_FRACTION", "egl")
os.environ["PYOPENGL_PLATFORM"] = os.environ.get("PYOPENGL_PLATFORM", "egl")
os.environ["XLA_FLAGS"] = (
    "--xla_gpu_enable_triton_softmax_fusion=true --xla_gpu_triton_gemm_any=True "
)

from absl import flags
import hydra
from omegaconf import DictConfig, OmegaConf
import functools
import jax
import wandb
from brax import envs
import orbax.checkpoint as ocp
from track_mjx.agent import custom_ppo
import numpy as np
import pickle
import warnings
from jax import numpy as jp

from datetime import datetime  
from track_mjx.environment.task.multi_clip_tracking import MultiClipTracking
from track_mjx.environment.task.single_clip_tracking import SingleClipTracking
from track_mjx.io.preprocess.mjx_preprocess import process_clip_to_train
from track_mjx.io import preprocess as preprocessing  # the pickle file needs it
from track_mjx.environment import custom_wrappers
from track_mjx.agent import custom_ppo_networks
from track_mjx.agent.logging import setup_training_logging
from track_mjx.environment.walker.rodent import Rodent
import logging
from track_mjx.environment.walker.fly import Fly
from track_mjx.environment.task.reward import RewardConfig

FLAGS = flags.FLAGS
warnings.filterwarnings("ignore", category=DeprecationWarning)


<<<<<<< HEAD
@hydra.main(version_base=None, config_path="config", config_name="rodent-2clips-intention")
=======
@hydra.main(version_base=None, config_path="config", config_name="rodent-full-clips")
>>>>>>> 72d608e6
def main(cfg: DictConfig):
    """Main function using Hydra configs"""
    try:
        n_devices = jax.device_count(backend="gpu")
        logging.info(f"Using {n_devices} GPUs")
    except:
        n_devices = 1
        logging.info("Not using GPUs")

    flags.DEFINE_enum("solver", "cg", ["cg", "newton"], "constraint solver")
    flags.DEFINE_integer("iterations", 4, "number of solver iterations")
    flags.DEFINE_integer("ls_iterations", 4, "number of linesearch iterations")

    envs.register_environment("rodent_single_clip", SingleClipTracking)
    envs.register_environment("rodent_multi_clip", MultiClipTracking)
    envs.register_environment("fly_multi_clip", MultiClipTracking)

<<<<<<< HEAD
    # config files
    env_cfg = hydra.compose(config_name="rodent-2clips-intention")
    env_cfg = OmegaConf.to_container(env_cfg, resolve=True)
=======
    logging.info(f"Configs: {OmegaConf.to_container(cfg, resolve=True)}")
    env_cfg = OmegaConf.to_container(cfg, resolve=True)
>>>>>>> 72d608e6
    env_args = cfg.env_config["env_args"]
    env_rewards = cfg.env_config["reward_weights"]
    train_config = cfg.train_setup["train_config"]
    walker_config = cfg["walker_config"]
    traj_config = cfg["reference_config"]

    # TODO: Fix this dependency issue
    import sys

    sys.modules["preprocessing"] = preprocessing
    # TODO(Scott): move this to track_mjx.io module
    input_data_path = hydra.utils.to_absolute_path(cfg.data_path)
    logging.info(f"Loading data: {input_data_path}")
    with open(input_data_path, "rb") as file:
        reference_clip = pickle.load(file)

    walker_map = {
        "rodent": Rodent,
        "fly": Fly,
    }

    walker_class = walker_map[env_cfg["walker_type"]]
    walker = walker_class(**walker_config)

    # didn't use args** since penalty_pos_distance_scale need conversion
    reward_config = RewardConfig(
        too_far_dist=env_rewards.too_far_dist,
        bad_pose_dist=env_rewards.bad_pose_dist,
        bad_quat_dist=env_rewards.bad_quat_dist,
        ctrl_cost_weight=env_rewards.ctrl_cost_weight,
        ctrl_diff_cost_weight=env_rewards.ctrl_diff_cost_weight,
        pos_reward_weight=env_rewards.pos_reward_weight,
        quat_reward_weight=env_rewards.quat_reward_weight,
        joint_reward_weight=env_rewards.joint_reward_weight,
        angvel_reward_weight=env_rewards.angvel_reward_weight,
        bodypos_reward_weight=env_rewards.bodypos_reward_weight,
        endeff_reward_weight=env_rewards.endeff_reward_weight,
        healthy_z_range=env_rewards.healthy_z_range,
        pos_reward_exp_scale=env_rewards.pos_reward_exp_scale,
        quat_reward_exp_scale=env_rewards.quat_reward_exp_scale,
        joint_reward_exp_scale=env_rewards.joint_reward_exp_scale,
        angvel_reward_exp_scale=env_rewards.angvel_reward_exp_scale,
        bodypos_reward_exp_scale=env_rewards.bodypos_reward_exp_scale,
        endeff_reward_exp_scale=env_rewards.endeff_reward_exp_scale,
        penalty_pos_distance_scale=jp.array(env_rewards.penalty_pos_distance_scale),
    )

    # Automatically match dict keys and func needs
    env = envs.get_environment(
        env_name=cfg.env_config.env_name,
        reference_clip=reference_clip,
        walker=walker,
        reward_config=reward_config,
        **env_args,
        **traj_config,
    )

    # Episode length is equal to (clip length - random init range - traj length) * steps per cur frame.
    episode_length = (
        traj_config.clip_length - traj_config.random_init_range - traj_config.traj_length
    ) * env._steps_for_cur_frame
    print(f"episode_length {episode_length}")
    logging.info(f"episode_length {episode_length}")

    # Generates a completely random UUID (version 4), take the first 8 characters
    run_id = datetime.now().strftime("%y%m%d_%H%M%S")
    model_path = f"./{cfg.logging_config.model_path}/{cfg.env_config.walker_name}_{cfg.data_path}_{run_id}"
    model_path = hydra.utils.to_absolute_path(model_path)
    logging.info(f"Model Checkpoint Path: {model_path}")

    # initialize orbax checkpoint manager
    mgr_options = ocp.CheckpointManagerOptions(create=True, max_to_keep=cfg.train_setup["checkpoint_max_to_keep"], keep_period=cfg.train_setup["checkpoint_keep_period"], step_prefix="PPONetwork")
    ckpt_mgr = ocp.CheckpointManager(model_path, options=mgr_options)


    train_fn = functools.partial(
        custom_ppo.train,
        **train_config,
        num_evals=int(
            cfg.train_setup.train_config.num_timesteps / cfg.train_setup.eval_every
        ),
        episode_length=episode_length,
        kl_weight=cfg.network_config.kl_weight,
        network_factory=functools.partial(
            custom_ppo_networks.make_intention_ppo_networks,
            encoder_hidden_layer_sizes=tuple(cfg.network_config.encoder_layer_sizes),
            decoder_hidden_layer_sizes=tuple(cfg.network_config.decoder_layer_sizes),
            value_hidden_layer_sizes=tuple(cfg.network_config.critic_layer_sizes),
        ),
        ckpt_mgr=ckpt_mgr,
        checkpoint_to_restore=cfg.train_setup.checkpoint_to_restore,
    )

    wandb.init(
        project=cfg.logging_config.project_name,
        config=OmegaConf.to_container(cfg, resolve=True, structured_config_mode=True),
        notes=f"clip_id: {cfg.logging_config.clip_id}",
    )
    wandb.run.name = f"{cfg.env_config.env_name}_{cfg.env_config.task_name}_{cfg.logging_config.algo_name}_{run_id}"

    def wandb_progress(num_steps, metrics):
        metrics["num_steps"] = num_steps
        wandb.log(metrics, commit=False)

    def policy_params_fn(current_step, make_policy, params, policy_params_fn_key):
        """wrapper function that pass in some args that this file has"""
        return setup_training_logging(
            current_step,
            make_policy,
            params,
            policy_params_fn_key,
            cfg=cfg,
            env=env,
            model_path=model_path,
        )

    make_inference_fn, params, _ = train_fn(
        environment=env,
        progress_fn=wandb_progress,
        policy_params_fn=policy_params_fn,
    )


if __name__ == "__main__":
    main()<|MERGE_RESOLUTION|>--- conflicted
+++ resolved
@@ -43,11 +43,7 @@
 warnings.filterwarnings("ignore", category=DeprecationWarning)
 
 
-<<<<<<< HEAD
 @hydra.main(version_base=None, config_path="config", config_name="rodent-2clips-intention")
-=======
-@hydra.main(version_base=None, config_path="config", config_name="rodent-full-clips")
->>>>>>> 72d608e6
 def main(cfg: DictConfig):
     """Main function using Hydra configs"""
     try:
@@ -65,14 +61,8 @@
     envs.register_environment("rodent_multi_clip", MultiClipTracking)
     envs.register_environment("fly_multi_clip", MultiClipTracking)
 
-<<<<<<< HEAD
-    # config files
-    env_cfg = hydra.compose(config_name="rodent-2clips-intention")
-    env_cfg = OmegaConf.to_container(env_cfg, resolve=True)
-=======
     logging.info(f"Configs: {OmegaConf.to_container(cfg, resolve=True)}")
     env_cfg = OmegaConf.to_container(cfg, resolve=True)
->>>>>>> 72d608e6
     env_args = cfg.env_config["env_args"]
     env_rewards = cfg.env_config["reward_weights"]
     train_config = cfg.train_setup["train_config"]
