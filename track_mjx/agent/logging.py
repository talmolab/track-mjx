--- conflicted
+++ resolved
@@ -146,10 +146,7 @@
     )
 
     # Render the walker with the reference expert demonstration trajectory
-<<<<<<< HEAD
-=======
     os.environ["MUJOCO_GL"] = "osmesa"
->>>>>>> af673e45
     qposes_rollout = np.array([state.pipeline_state.qpos for state in rollout])
 
     # def f(x):
@@ -228,10 +225,7 @@
         for qpos1, qpos2 in zip(qposes_rollout, qposes_ref):
 
             # TODO: ValueError: could not broadcast input array from shape (148,) into shape (74,)
-<<<<<<< HEAD
-=======
             # print(qpos1.shape, qpos2.shape)
->>>>>>> af673e45
             mj_data.qpos = np.append(qpos1, qpos2)
             mujoco.mj_forward(mj_model, mj_data)
             renderer.update_scene(mj_data, camera=f"close_profile")
