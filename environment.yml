--- conflicted
+++ resolved
@@ -12,12 +12,9 @@
   - ffmpeg
   - ipykernel
   - jupyterlab
-<<<<<<< HEAD
   - seaborn
   - scikit-learn
-=======
   - mesalib
->>>>>>> 4a9d5872
   - pip
   - pip:
     - "--editable=.[with-cuda]"