--- conflicted
+++ resolved
@@ -45,6 +45,7 @@
 warnings.filterwarnings("ignore", category=DeprecationWarning)
 
 
+@hydra.main(version_base=None, config_path="config", config_name="rodent-two-clips")
 @hydra.main(version_base=None, config_path="config", config_name="rodent-two-clips")
 def main(cfg: DictConfig):
     """Main function using Hydra configs"""
@@ -181,11 +182,7 @@
         ),
         ckpt_mgr=ckpt_mgr,
         checkpoint_to_restore=cfg.train_setup.checkpoint_to_restore,
-<<<<<<< HEAD
         dict_config=cfg_dict,
-=======
-        config_dict=cfg_dict,
->>>>>>> 95b680f9
     )
 
     wandb.init(
@@ -196,6 +193,7 @@
     wandb.run.name = f"{cfg.env_config.env_name}_{cfg.env_config.task_name}_{cfg.logging_config.algo_name}_{run_id}"
 
     def wandb_progress(num_steps, metrics):
+        metrics["num_steps_thousands"] = num_steps
         metrics["num_steps_thousands"] = num_steps
         wandb.log(metrics, commit=False)
 
