--- conflicted
+++ resolved
@@ -22,12 +22,7 @@
 import wandb
 from brax import envs
 import orbax.checkpoint as ocp
-<<<<<<< HEAD
-from track_mjx.agent import custom_ppo_mlp
-from track_mjx.agent import custom_ppo_lstm
-=======
-from track_mjx.agent import ppo, ppo_networks
->>>>>>> 9bdb25c7
+from track_mjx.agent import ppo, ppo_lstm, ppo_networks
 import warnings
 from pathlib import Path
 from datetime import datetime
@@ -136,10 +131,10 @@
     
     if cfg.train_setup.train_config.use_lstm:
         print('Using LSTM')
-        custom_ppo = custom_ppo_lstm
+        custom_ppo = ppo_lstm
     else:
         print('Using MLP')
-        custom_ppo = custom_ppo_mlp
+        custom_ppo = ppo
 
     train_fn = functools.partial(
         ppo.train,
@@ -151,14 +146,10 @@
         episode_length=episode_length,
         kl_weight=cfg.network_config.kl_weight,
         network_factory=functools.partial(
-<<<<<<< HEAD
-            custom_ppo_networks.make_intention_ppo_networks,
+            ppo_networks.make_intention_ppo_networks,
             intention_latent_size=cfg.network_config.intention_size,
             hidden_state_size=cfg.network_config.hidden_state_size,
             hidden_layer_num=cfg.network_config.hidden_layer_num,
-=======
-            ppo_networks.make_intention_ppo_networks,
->>>>>>> 9bdb25c7
             encoder_hidden_layer_sizes=tuple(cfg.network_config.encoder_layer_sizes),
             decoder_hidden_layer_sizes=tuple(cfg.network_config.decoder_layer_sizes),
             value_hidden_layer_sizes=tuple(cfg.network_config.critic_layer_sizes),
@@ -182,18 +173,10 @@
     def wandb_progress(num_steps, metrics):
         metrics["num_steps_thousands"] = num_steps
         wandb.log(metrics, commit=False)
-<<<<<<< HEAD
         
-    # rollout_env = envs.training.EpisodeWrapper(env, 500, 1)
-    # rollout_env = envs.training.EvalWrapper(rollout_env)
-    # rollout_env = custom_wrappers.LSTMRolloutAutoResetWrapperTracking(rollout_env)
     rollout_env = custom_wrappers.RenderRolloutWrapperTracking(env=env,
                                                                lstm_features=cfg.network_config.hidden_state_size,
                                                                hidden_layer_num=cfg.network_config.hidden_layer_num)
-=======
-
-    rollout_env = wrappers.RenderRolloutWrapperTracking(env)
->>>>>>> 9bdb25c7
 
     # define the jit reset/step functions
     jit_reset = jax.jit(rollout_env.reset)
